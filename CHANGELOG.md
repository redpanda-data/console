--- conflicted
+++ resolved
@@ -2,13 +2,8 @@
 
 ## v2.8.0-beta.1
 
-<<<<<<< HEAD
-- [FEATURE] Add debug bundle support to Console, enabling Console to now generate cluster wide debug bundles.
-- [CHANGE] Improve Redpanda license checks.
-=======
 - [FEATURE] Add debug bundle support, enabling Console to now generate cluster wide debug bundles on Redpanda clusters.
 - [CHANGE] Ability to upload Redpanda enterprise licenses via Console, as well as loading licenses from a Redpanda cluster.
->>>>>>> ea1a7eb0
 - [CHANGE] Move to rspack/rsbuild.
 - [IMPROVEMENT] Add support for CBOR payload deserialization.
 - [IMPROVEMENT] Make git max clone depth configurable.
