--- conflicted
+++ resolved
@@ -9,14 +9,6 @@
   "files": {
     "ignoreUnknown": false,
     "includes": [
-<<<<<<< HEAD
-      "**",
-      "!**/protogen",
-      "!**/redpanda-ui/**/*.tsx",
-      "!**/redpanda-ui/**/*.ts",
-      "!**/redpanda-ui/style/globals.css",
-      "!**/assets/rp-connect-schema-full.json"
-=======
       "**/*",
       "!**/protogen",
       "!**/protogen/**/*",
@@ -26,8 +18,8 @@
       "!**/coverage/**/*",
       "!**/.nyc_output/**/*",
       "!**/*.css",
-      "!**/components/redpanda-ui"
->>>>>>> c31e9b83
+      "!**/components/redpanda-ui",
+      "!**/assets/rp-connect-schema-full.json"
     ]
   },
   "formatter": {
