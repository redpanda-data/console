{
    "name": "frontend",
    "version": "0.1.0",
    "private": true,
    "proxy": "http://localhost:9090",
    "homepage": ".",
    "engines": {
        "node": "18"
    },
    "scripts": {
        "start": "cross-env SKIP_PREFLIGHT_CHECK=true node ./scripts/start.js",
        "start2": "cross-env SKIP_PREFLIGHT_CHECK=true REACT_APP_ENABLED_FEATURES=SINGLE_SIGN_ON,REASSIGN_PARTITIONS node ./scripts/start.js",
        "build": "node ./scripts/build.js -- --profile",
        "build-local-test": "cross-env REACT_APP_BUSINESS=true REACT_APP_CONSOLE_GIT_SHA=abc123 REACT_APP_CONSOLE_GIT_REF=local REACT_APP_BUILD_TIMESTAMP=32503680000 REACT_APP_DEV_HINT=true node ./scripts/build.js",
        "test": "react-scripts test",
        "eject": "react-scripts eject",
        "test-interpreter-code": "ts-node --project src/utils/interpreter/tsconfig.json src/utils/interpreter/findFunction.test.ts",
        "lint": "eslint \"./src/**/*.{ts,tsx}\" --cache",
        "linter": "eslint",
        "fetch-monaco": "node scripts/fetch-monaco.mjs",
        "load-git-hooks": "cd .. && git config core.hooksPath \"./.git-hooks\"",
        "prepare": "npm run fetch-monaco"
    },
    "dependencies": {
        "@ant-design/icons": "^4.7",
<<<<<<< HEAD
        "@chakra-ui/icons": "^2.0.19",
        "@chakra-ui/react-use-disclosure": "^2.0.8",
        "@connectrpc/connect": "^0.13.1",
        "@connectrpc/connect-web": "^0.13.1",
=======
        "@chakra-ui/icons": "^2.1",
        "@chakra-ui/react-use-disclosure": "^2.1",
>>>>>>> a743ee0a
        "@heroicons/react": "^1.0.6",
        "@monaco-editor/react": "^4.5",
        "@primer/octicons-react": "^17",
        "@redpanda-data/ui": "^3.26.0",
        "@textea/json-viewer": "^1.24.4",
        "antd": "^4.21",
        "array-move": "^4",
        "framer-motion": "^7",
        "js-base64": "^3.7.5",
        "mobx": "^6.10",
        "mobx-react": "^7.6",
        "moment": "^2.29.4",
        "monaco-editor": "^0.40",
        "pretty-bytes": "^5.6.0",
        "pretty-ms": "^7.0.1",
        "react": "^18.2.0",
        "react-beautiful-dnd": "^13.1.0",
        "react-dom": "^18.2.0",
        "react-draggable": "^4.4.3",
        "react-highlight-words": "^0.18.0",
        "react-icons": "^4.10.1",
        "react-markdown": "^8.0.7",
        "react-router-dom": "^5.2.0",
        "react-scripts": "^5.0.1",
        "react-syntax-highlighter": "^15.4.3",
        "remark-emoji": "^3.0.2",
        "remark-gfm": "^3.0.1",
        "remark-prism": "^1.3.6",
        "stacktrace-js": "^2.0.2"
    },
    "devDependencies": {
        "@babel/plugin-proposal-private-property-in-object": "^7.21.11",
        "@testing-library/jest-dom": "^5.12.0",
        "@testing-library/react": "^11.2.6",
        "@types/jest": "26.0.23",
        "@types/node": "^16",
        "@types/react": "^18.0.18",
        "@types/react-beautiful-dnd": "^13.1",
        "@types/react-dom": "^18.0.6",
        "@types/react-highlight-words": "^0.16.4",
        "@types/react-router-dom": "^5.3",
        "@types/react-syntax-highlighter": "^15",
        "@typescript-eslint/eslint-plugin": "^5.33",
        "@typescript-eslint/parser": "^5.33",
        "cross-env": "^7.0.3",
        "eslint-plugin-react-hooks": "^4.6.0",
        "node-fetch": "^3.3.0",
        "sass": "^1.58.3",
        "tar-stream": "^2.2.0",
        "ts-node": "^10.9",
        "typescript": "^4.9.5"
    },
    "browserslist": {
        "production": [
            ">0.2%",
            "not dead",
            "not op_mini all"
        ],
        "development": [
            "last 1 chrome version",
            "last 1 firefox version",
            "last 1 safari version"
        ]
    },
    "resolutions": {
        "//": "See https://github.com/facebook/create-react-app/issues/11773 ",
        "react-error-overlay": "6.0.11",
        "immer": "9.0.7"
    }
}<|MERGE_RESOLUTION|>--- conflicted
+++ resolved
@@ -23,15 +23,10 @@
     },
     "dependencies": {
         "@ant-design/icons": "^4.7",
-<<<<<<< HEAD
         "@chakra-ui/icons": "^2.0.19",
         "@chakra-ui/react-use-disclosure": "^2.0.8",
         "@connectrpc/connect": "^0.13.1",
         "@connectrpc/connect-web": "^0.13.1",
-=======
-        "@chakra-ui/icons": "^2.1",
-        "@chakra-ui/react-use-disclosure": "^2.1",
->>>>>>> a743ee0a
         "@heroicons/react": "^1.0.6",
         "@monaco-editor/react": "^4.5",
         "@primer/octicons-react": "^17",
