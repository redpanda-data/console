{
    "name": "frontend",
    "version": "0.1.0",
    "private": true,
    "proxy": "http://localhost:9090",
    "homepage": ".",
    "engines": {
        "node": "18"
    },
    "scripts": {
        "start": "cross-env SKIP_PREFLIGHT_CHECK=true node ./scripts/start.js",
        "start2": "cross-env SKIP_PREFLIGHT_CHECK=true REACT_APP_ENABLED_FEATURES=SINGLE_SIGN_ON,REASSIGN_PARTITIONS node ./scripts/start.js",
        "build": "node ./scripts/build.js -- --profile",
        "build-local-test": "cross-env REACT_APP_BUSINESS=true REACT_APP_CONSOLE_GIT_SHA=abc123 REACT_APP_CONSOLE_GIT_REF=local REACT_APP_BUILD_TIMESTAMP=32503680000 REACT_APP_DEV_HINT=true node ./scripts/build.js",
        "install:browsers": "npx playwright install --with-deps",
        "e2e-test": "playwright test tests/console/ -c playwright.config.ts",
        "e2e-test-enterprise": "playwright test tests/console-enterprise/ -c playwright.enterprise.config.ts",
        "test": "react-scripts test",
        "eject": "react-scripts eject",
        "test-interpreter-code": "ts-node --project src/utils/interpreter/tsconfig.json src/utils/interpreter/findFunction.test.ts",
        "lint": "eslint \"./src/**/*.{ts,tsx}\" --cache",
        "linter": "eslint",
        "fetch-monaco": "node scripts/fetch-monaco.mjs",
        "load-git-hooks": "cd .. && git config core.hooksPath \"./.git-hooks\"",
        "prepare": "npm run fetch-monaco"
    },
    "dependencies": {
        "@ant-design/icons": "^4.7",
        "@chakra-ui/icons": "^2.1",
        "@chakra-ui/react": "^2.8.2",
        "@chakra-ui/react-use-disclosure": "^2.1",
        "@connectrpc/connect": "^1.1.2",
        "@connectrpc/connect-web": "^1.1.2",
        "@heroicons/react": "^1.0.6",
        "@monaco-editor/react": "^4.6",
        "@playwright/test": "^1.44.1",
        "@primer/octicons-react": "^17",
<<<<<<< HEAD
        "@redpanda-data/ui": "^3.51.0",
        "@textea/json-viewer": "^1.24.4",
=======
        "@redpanda-data/ui": "^3.48.0",
>>>>>>> bafd5c25
        "array-move": "^4",
        "framer-motion": "^7",
        "js-base64": "^3.7.5",
        "mobx": "^6.10",
        "mobx-react": "^7.6",
        "moment": "^2.29.4",
        "monaco-editor": "^0.48",
        "monaco-yaml": "^5.1.1",
        "pretty-bytes": "^5.6.0",
        "pretty-ms": "^7.0.1",
        "react": "^18.2.0",
        "react-beautiful-dnd": "^13.1.0",
        "react-day-picker": "^8.9.1",
        "react-dom": "^18.2.0",
        "react-draggable": "^4.4.3",
        "react-highlight-words": "^0.18.0",
        "react-icons": "^4.10.1",
        "react-markdown": "^8.0.7",
        "react-router-dom": "^5.2.0",
        "react-scripts": "^5.0.1",
        "react-syntax-highlighter": "^15.4.3",
        "remark-emoji": "^3.0.2",
        "remark-gfm": "^3.0.1",
        "remark-prism": "^1.3.6",
        "stacktrace-js": "^2.0.2"
    },
    "devDependencies": {
        "@babel/plugin-proposal-private-property-in-object": "^7.21.11",
        "@testing-library/jest-dom": "^5.12.0",
        "@testing-library/react": "^13.4.0",
        "@types/jest": "26.0.23",
        "@types/node": "^16",
        "@types/react": "^18.0.18",
        "@types/react-beautiful-dnd": "^13.1",
        "@types/react-dom": "^18.0.6",
        "@types/react-highlight-words": "^0.16.4",
        "@types/react-router-dom": "^5.3",
        "@types/react-syntax-highlighter": "^15",
        "@typescript-eslint/eslint-plugin": "^5.33",
        "@typescript-eslint/parser": "^5.33",
        "cross-env": "^7.0.3",
        "eslint-plugin-react-hooks": "^4.6.0",
        "node-fetch": "^3.3.0",
        "sass": "^1.58.3",
        "tar-stream": "^2.2.0",
        "ts-node": "^10.9",
        "typescript": "^4.9.5"
    },
    "browserslist": {
        "production": [
            ">0.2%",
            "not dead",
            "not op_mini all"
        ],
        "development": [
            "last 1 chrome version",
            "last 1 firefox version",
            "last 1 safari version"
        ]
    },
    "resolutions": {
        "//": "See https://github.com/facebook/create-react-app/issues/11773 ",
        "react-error-overlay": "6.0.11",
        "immer": "9.0.7"
    }
}<|MERGE_RESOLUTION|>--- conflicted
+++ resolved
@@ -35,12 +35,7 @@
         "@monaco-editor/react": "^4.6",
         "@playwright/test": "^1.44.1",
         "@primer/octicons-react": "^17",
-<<<<<<< HEAD
-        "@redpanda-data/ui": "^3.51.0",
-        "@textea/json-viewer": "^1.24.4",
-=======
         "@redpanda-data/ui": "^3.48.0",
->>>>>>> bafd5c25
         "array-move": "^4",
         "framer-motion": "^7",
         "js-base64": "^3.7.5",
