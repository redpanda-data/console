/**
 * Copyright 2022 Redpanda Data, Inc.
 *
 * Use of this software is governed by the Business Source License
 * included in the file https://github.com/redpanda-data/redpanda/blob/dev/licenses/bsl.md
 *
 * As of the Change Date specified in that file, in accordance with
 * the Business Source License, use of this software will be governed
 * by the Apache License, Version 2.0
 */

<<<<<<< HEAD
import { BeakerIcon, CollectionIcon, CubeTransparentIcon, FilterIcon, HomeIcon, LinkIcon, ScaleIcon, ShieldCheckIcon } from "@heroicons/react/outline";
import type { NavLinkProps } from "@redpanda-data/ui/dist/components/Nav/NavLink";
import React, { Fragment, useEffect, type FunctionComponent } from "react";
import { MdOutlineSmartToy } from "react-icons/md";
import { Routes, Navigate, Route, useLocation, useParams, useMatch } from "react-router-dom";
import { isServerless } from "../config";
import { api } from "../state/backendApi";
import type { UserPermissions } from "../state/restInterfaces";
import { Feature, type FeatureEntry, isSupported, shouldHideIfNotSupported } from "../state/supportedFeatures";
import { uiState } from "../state/uiState";
import { AnimatePresence } from "../utils/animationProps";
import { type AppFeature, AppFeatures } from "../utils/env";
import { Section } from "./misc/common";
import type { PageComponentType, PageProps } from "./pages/Page";
import AclList, { type AclListTab } from "./pages/acls/Acl.List";
import RoleCreatePage from "./pages/acls/RoleCreate";
import RoleDetailsPage from "./pages/acls/RoleDetails";
import RoleEditPage from "./pages/acls/RoleEditPage";
import UserCreatePage from "./pages/acls/UserCreate";
import UserDetailsPage from "./pages/acls/UserDetails";
import UserEditPage from "./pages/acls/UserEdit";
import { AdminDebugBundle } from "./pages/admin/Admin.DebugBundle";
import AdminPageDebugBundleProgress from "./pages/admin/Admin.DebugBundleProgress";
import LicenseExpiredPage from "./pages/admin/LicenseExpiredPage";
import UploadLicensePage from "./pages/admin/UploadLicensePage";
import KafkaClusterDetails from "./pages/connect/Cluster.Details";
import KafkaConnectorDetails from "./pages/connect/Connector.Details";
import CreateConnector from "./pages/connect/CreateConnector";
import KafkaConnectOverview from "./pages/connect/Overview";
import GroupDetails from "./pages/consumers/Group.Details";
import GroupList from "./pages/consumers/Group.List";
import { BrokerDetails } from "./pages/overview/Broker.Details";
import Overview from "./pages/overview/Overview";
import QuotasList from "./pages/quotas/Quotas.List";
import ReassignPartitions from "./pages/reassign-partitions/ReassignPartitions";
import RpConnectPipelinesCreate from "./pages/rp-connect/Pipelines.Create";
import RpConnectPipelinesDetails from "./pages/rp-connect/Pipelines.Details";
import RpConnectPipelinesEdit from "./pages/rp-connect/Pipelines.Edit";
import RpConnectSecretCreate from "./pages/rp-connect/secrets/Secrets.Create";
import RpConnectSecretUpdate from "./pages/rp-connect/secrets/Secrets.Update";
import EditSchemaCompatibilityPage from "./pages/schemas/EditCompatibility";
import { SchemaAddVersionPage, SchemaCreatePage } from "./pages/schemas/Schema.Create";
import SchemaDetailsView from "./pages/schemas/Schema.Details";
import SchemaList from "./pages/schemas/Schema.List";
import TopicDetails from "./pages/topics/Topic.Details";
import TopicList from "./pages/topics/Topic.List";
import { TopicProducePage } from "./pages/topics/Topic.Produce";
import TransformDetails from "./pages/transforms/Transform.Details";
import TransformsList from "./pages/transforms/Transforms.List";
import { TransformsSetup } from "./pages/transforms/Transforms.Setup";
=======
import {
  BeakerIcon,
  CollectionIcon,
  CubeTransparentIcon,
  FilterIcon,
  HomeIcon,
  LinkIcon,
  ScaleIcon,
  ShieldCheckIcon,
} from '@heroicons/react/outline';
import type { NavLinkProps } from '@redpanda-data/ui/dist/components/Nav/NavLink';
import React, { Fragment, type FunctionComponent } from 'react';
import { HiOutlinePuzzlePiece } from 'react-icons/hi2';
import { MdKey, MdOutlineSmartToy } from 'react-icons/md';
import { Redirect, Route } from 'react-router';
import { Switch } from 'react-router-dom';
import { appGlobal } from 'state/appGlobal';
import { isEmbedded, isFeatureFlagEnabled, isServerless } from '../config';
import { api } from '../state/backendApi';
import type { UserPermissions } from '../state/restInterfaces';
import { Feature, type FeatureEntry, isSupported, shouldHideIfNotSupported } from '../state/supportedFeatures';
import { uiState } from '../state/uiState';
import { AnimatePresence } from '../utils/animationProps';
import { type AppFeature, AppFeatures } from '../utils/env';
import { Section } from './misc/common';
import type { PageComponentType, PageProps } from './pages/Page';
import AclList, { type AclListTab } from './pages/acls/Acl.List';
import RoleCreatePage from './pages/acls/RoleCreate';
import RoleDetailsPage from './pages/acls/RoleDetails';
import RoleEditPage from './pages/acls/RoleEditPage';
import UserCreatePage from './pages/acls/UserCreate';
import UserDetailsPage from './pages/acls/UserDetails';
import UserEditPage from './pages/acls/UserEdit';
import { AdminDebugBundle } from './pages/admin/Admin.DebugBundle';
import AdminPageDebugBundleProgress from './pages/admin/Admin.DebugBundleProgress';
import LicenseExpiredPage from './pages/admin/LicenseExpiredPage';
import UploadLicensePage from './pages/admin/UploadLicensePage';
import { AgentListPage, getAgentSidebarItemTitle } from './pages/agents/agent-list-page';
import { CreateAgentPage } from './pages/agents/create/create-agent-page';
import { CreateAgentHTTP } from './pages/agents/create/templates/http/create-agent-http';
import { AgentDetailsPage } from './pages/agents/details/agent-details-page';
import KafkaClusterDetails from './pages/connect/Cluster.Details';
import KafkaConnectorDetails from './pages/connect/Connector.Details';
import CreateConnector from './pages/connect/CreateConnector';
import KafkaConnectOverview from './pages/connect/Overview';
import GroupDetails from './pages/consumers/Group.Details';
import GroupList from './pages/consumers/Group.List';
import { BrokerDetails } from './pages/overview/Broker.Details';
import Overview from './pages/overview/Overview';
import QuotasList from './pages/quotas/Quotas.List';
import ReassignPartitions from './pages/reassign-partitions/ReassignPartitions';
import RpConnectPipelinesCreate from './pages/rp-connect/Pipelines.Create';
import RpConnectPipelinesDetails from './pages/rp-connect/Pipelines.Details';
import RpConnectPipelinesEdit from './pages/rp-connect/Pipelines.Edit';
import RpConnectSecretCreate from './pages/rp-connect/secrets/Secrets.Create';
import RpConnectSecretUpdate from './pages/rp-connect/secrets/Secrets.Update';
import EditSchemaCompatibilityPage from './pages/schemas/EditCompatibility';
import { SchemaAddVersionPage, SchemaCreatePage } from './pages/schemas/Schema.Create';
import SchemaDetailsView from './pages/schemas/Schema.Details';
import SchemaList from './pages/schemas/Schema.List';
import { SecretsStorePage } from './pages/secrets/secrets-store-page';
import TopicDetails from './pages/topics/Topic.Details';
import TopicList from './pages/topics/Topic.List';
import { TopicProducePage } from './pages/topics/Topic.Produce';
import TransformDetails from './pages/transforms/Transform.Details';
import TransformsList from './pages/transforms/Transforms.List';
import { TransformsSetup } from './pages/transforms/Transforms.Setup';
>>>>>>> 976bea8c

//
//	Route Types
//
export type IRouteEntry = PageDefinition<any>;

export interface PageDefinition<TRouteParams = {}> {
  title: string;
  path: string;
  pageType: PageComponentType<TRouteParams> | FunctionComponent<TRouteParams>;
  routeJsx: JSX.Element;
  icon?: (props: React.ComponentProps<"svg">) => JSX.Element;
  menuItemKey?: string; // set by 'CreateRouteMenuItems'
  visibilityCheck?: () => MenuItemState;
}

// Generate content for <Menu> from all routes
export function createVisibleSidebarItems(entries: IRouteEntry[]): NavLinkProps[] {
  return entries
    .map((entry) => {
      // Menu entry for Page
      if (entry.path.includes(":")) return null; // only root-routes (no param) can be in menu
      if (!entry?.icon) return null; // items without icon do not appear in the sidebar

      let isEnabled = true;
      let disabledText: JSX.Element = <Fragment key={entry.title} />;
      if (entry.visibilityCheck) {
        const visibility = entry.visibilityCheck();
        if (!visibility.visible) return null;

        isEnabled = visibility.disabledReasons.length === 0;
        if (!isEnabled) disabledText = disabledReasonText[visibility.disabledReasons[0]];
      }
      const isDisabled = !isEnabled;

      // Handle AI Agents route with Technical Preview badge
      const title = entry.path === '/agents' ? getAgentSidebarItemTitle({ route: entry }) : entry.title;

      return {
        title: title as string | JSX.Element,
        to: entry.path as string,
        icon: entry.icon as any,
        isDisabled: isDisabled as boolean,
        disabledText: disabledText as unknown as string,
      };
    })
    .filter((x) => x != null && x !== undefined) as NavLinkProps[];
}

// Convert routes to <Route/> JSX declarations
function EmitRouteViews(entries: IRouteEntry[]): JSX.Element[] {
  return entries.map((e) => e.routeJsx);
}

const NotFound = () => {
  uiState.pageTitle = "404";
  const location = useLocation();
  return (
    <Section title="404">
      <div>
        <h4>Path:</h4> <span>{location.pathname}</span>
      </div>
      <div>
        <h4>Query:</h4> <pre>{JSON.stringify(location.search, null, 4)}</pre>
      </div>
    </Section>
  );
};

export const RouteView = () => (
  <AnimatePresence mode="wait">
    <Routes>
      {/* Index */}
      <Route path="/" element={<Navigate to="/overview" replace />} />

      {/* Emit all <Route/> elements */}
      {APP_ROUTES.map((route) => route.routeJsx)}

      <Route path="*" element={<NotFound />} />
    </Routes>
  </AnimatePresence>
);

enum DisabledReasons {
  notSupported = 0, // kafka cluster version too low
  noPermission = 1, // user doesn't have permissions to use the feature,
  enterpriseFeature = 2,
  notSupportedServerless = 3, // This feature is not supported in serverless mode
}

const disabledReasonText: { [key in DisabledReasons]: JSX.Element } = {
  [DisabledReasons.noPermission]: (
    <span>
      You don't have permissions
      <br />
      to view this page.
    </span>
  ),
  [DisabledReasons.notSupported]: (
    <span>
      The Kafka cluster does not
      <br />
      support this feature.
    </span>
  ),
  [DisabledReasons.enterpriseFeature]: <span>This feature requires an enterprise license.</span>,
  [DisabledReasons.notSupportedServerless]: <span>This feature is not yet supported for Serverless.</span>,
} as const;

interface MenuItemState {
  visible: boolean;
  disabledReasons: DisabledReasons[];
}

<<<<<<< HEAD
function MakeRoute<TRouteParams>(path: string, page: PageComponentType<TRouteParams> | FunctionComponent<TRouteParams>, title: string, icon?: (props: React.ComponentProps<"svg">) => JSX.Element, exact = true, showCallback?: () => MenuItemState): PageDefinition<TRouteParams> {
  // Create a wrapper component that includes the route metadata
  const routeData: PageDefinition<TRouteParams> = {
=======
/**
 * @description A higher-order-component using feature flags to check if it's possible to navigate to a given route.
 */
const ProtectedRoute: FunctionComponent<{ children: React.ReactNode; path: string }> = ({ children, path }) => {
  const isAgentFeatureEnabled = isFeatureFlagEnabled('enableAiAgentsInConsoleUi');

  if (!isAgentFeatureEnabled && path.includes('/agents')) {
    appGlobal.history.push('/overview', { replace: true });
    window.location.reload(); // Required because we want to load Cloud UI's overview, not Console UI.
  }

  return <>{children}</>;
};

function MakeRoute<TRouteParams>(
  path: string,
  page: PageComponentType<TRouteParams> | FunctionComponent<TRouteParams>,
  title: string,
  icon?: (props: React.ComponentProps<'svg'>) => JSX.Element,
  exact = true,
  showCallback?: () => MenuItemState,
): PageDefinition<TRouteParams> {
  const route: PageDefinition<TRouteParams> = {
>>>>>>> 976bea8c
    title,
    path,
    pageType: page,
    icon,
    visibilityCheck: showCallback,
    routeJsx: null as unknown as JSX.Element,
  };

  // Create the route element after routeData is defined
  const routeElement = (
    <Route
<<<<<<< HEAD
      path={`${path}${exact ? "" : "/*"}`}
      key={title}
      element={
        <RouteRenderer
          key={path}
          route={{
            title,
            path,
            pageType: page,
            icon,
            visibilityCheck: showCallback,
            routeJsx: null as unknown as JSX.Element,
          }}
        />
      }
=======
      path={route.path}
      key={route.title}
      exact={exact ? true : undefined}
      render={(rp) => {
        const matchedPath = rp.match.url;
        const { ...params } = rp.match.params;

        if (uiState.currentRoute && uiState.currentRoute.path !== route.path) {
          //console.log('switching route: ' + routeStr(ui.currentRoute) + " -> " + routeStr(route));
        }

        const pageProps: PageProps<TRouteParams> = {
          matchedPath,
          ...params,
        } as PageProps<TRouteParams>;

        uiState.currentRoute = route;

        return (
          <ProtectedRoute path={route.path}>
            <route.pageType {...pageProps} />
          </ProtectedRoute>
        );
      }}
>>>>>>> 976bea8c
    />
  );

  routeData.routeJsx = routeElement;
  return routeData;
}

// Separate component to handle the route rendering logic
function RouteRenderer<TRouteParams>({ route }: { route: PageDefinition<TRouteParams> }) {
  const params = useParams() as TRouteParams;
  const match = useMatch(route.path);
  const matchedPath = match?.pathnameBase || "";

  // Update current route
  useEffect(() => {
    if (uiState.currentRoute && uiState.currentRoute.path !== route.path) {
      //console.log('switching route: ' + routeStr(ui.currentRoute) + " -> " + routeStr(route));
    }
    uiState.currentRoute = route;
  }, [route]);

  const pageProps: PageProps<TRouteParams> = {
    matchedPath,
    ...params,
  } as PageProps<TRouteParams>;

  const RouteComponent = route.pageType;
  return <RouteComponent {...pageProps} />;
}

function routeVisibility(visible: boolean | (() => boolean), requiredFeatures?: FeatureEntry[], requiredPermissions?: UserPermissions[], requiredAppFeatures?: AppFeature[]): () => MenuItemState {
  return () => {
    let v = typeof visible === "boolean" ? visible : visible();

    const disabledReasons: DisabledReasons[] = [];
    if (requiredFeatures)
      for (const f of requiredFeatures) {
        if (!isSupported(f)) {
          if (shouldHideIfNotSupported(f)) {
            v = false;
          } else {
            disabledReasons.push(DisabledReasons.notSupported);
          }
          break;
        }
      }

    if (requiredPermissions && api.userData)
      for (const p of requiredPermissions) {
        const hasPermission = api.userData[p];
        if (!hasPermission) {
          disabledReasons.push(DisabledReasons.noPermission);
          break;
        }
      }

    if (requiredAppFeatures) {
      for (const f of requiredAppFeatures)
        if (AppFeatures[f] === false) {
          disabledReasons.push(DisabledReasons.enterpriseFeature);
          break;
        }
    }

    return {
      visible: v,
      disabledReasons: disabledReasons,
    };
  };
}

//
// Route Definitions
// If a route has one or more parameters it will not be shown in the main menu (obviously, since the parameter would have to be known!)
//
export const APP_ROUTES: IRouteEntry[] = [
  MakeRoute<{}>("/overview", Overview, "Overview", HomeIcon),
  MakeRoute<{ brokerId: string }>("/overview/:brokerId", BrokerDetails, "Broker Details"),

  MakeRoute<{}>("/topics", TopicList, "Topics", CollectionIcon),
  MakeRoute<{ topicName: string }>("/topics/:topicName", TopicDetails, "Topics"),
  MakeRoute<{ topicName: string }>("/topics/:topicName/produce-record", TopicProducePage, "Produce Record"),

<<<<<<< HEAD
  MakeRoute<{}>("/schema-registry", SchemaList, "Schema Registry", CubeTransparentIcon),
  MakeRoute<{}>("/schema-registry/create", SchemaCreatePage, "Create schema"),
  MakeRoute<{ subjectName: string }>("/schema-registry/subjects/:subjectName/add-version", SchemaAddVersionPage, "Add version"),
  MakeRoute<{ subjectName: string }>("/schema-registry/subjects/:subjectName", SchemaDetailsView, "Schema Registry"),
  MakeRoute<{ subjectName: string }>("/schema-registry/edit-compatibility", EditSchemaCompatibilityPage, "Edit Schema Compatibility"),
  MakeRoute<{ subjectName: string }>("/schema-registry/subjects/:subjectName/edit-compatibility", EditSchemaCompatibilityPage, "Edit Schema Compatibility"),
=======
  MakeRoute<{}>(
    '/secrets',
    SecretsStorePage,
    'Secrets Store',
    MdKey,
    true,
    routeVisibility(() => isEmbedded(), [Feature.PipelineService]), // If pipeline service is configured, then we assume secret service is also configured, and we are not self-hosted, so we can show the new route
  ),

  MakeRoute<{}>(
    '/agents',
    AgentListPage,
    'AI Agents',
    HiOutlinePuzzlePiece,
    true,
    routeVisibility(
      // Do not display agents if feature flag is disabled, or in self-hosted mode or when using Serverless console
      () => isEmbedded() && !isServerless() && isFeatureFlagEnabled('enableAiAgentsInConsoleUi'), // Needed to pass flags to current routing solution
      [Feature.PipelineService],
      [],
      [],
    ),
  ),
  MakeRoute<{}>('/agents/create', CreateAgentPage, 'AI Agents', undefined, true, undefined),
  MakeRoute<{}>('/agents/create/http', CreateAgentHTTP, 'AI Agents', undefined, true, undefined),
  MakeRoute<{ agentId: string }>('/agents/:agentId', AgentDetailsPage, 'AI Agents', undefined, true, undefined),

  MakeRoute<{}>('/security', AclList, 'Security', ShieldCheckIcon, true),
  MakeRoute<{ tab: AclListTab }>('/security/:tab?', AclList, 'Security'),
>>>>>>> 976bea8c

  MakeRoute<{}>("/groups", GroupList, "Consumer Groups", FilterIcon, undefined, routeVisibility(true, [Feature.ConsumerGroups])),
  MakeRoute<{ groupId: string }>("/groups/:groupId/", GroupDetails, "Consumer Groups"),

  MakeRoute<{}>("/security", AclList, "Security", ShieldCheckIcon, true),
  MakeRoute<{ tab: AclListTab }>("/security/:tab?", AclList, "Security"),

  MakeRoute<{}>("/security/users/create", UserCreatePage, "Security"),
  MakeRoute<{ userName: string }>("/security/users/:userName/details", UserDetailsPage, "Security"),
  MakeRoute<{ userName: string }>("/security/users/:userName/edit", UserEditPage, "Security"),

  MakeRoute<{}>("/security/roles/create", RoleCreatePage, "Security"),
  MakeRoute<{ roleName: string }>("/security/roles/:roleName/details", RoleDetailsPage, "Security"),
  MakeRoute<{ roleName: string }>("/security/roles/:roleName/edit", RoleEditPage, "Security"),

  MakeRoute<{}>("/quotas", QuotasList, "Quotas", ScaleIcon, true, routeVisibility(true, [Feature.GetQuotas], ["canListQuotas"])),

  MakeRoute<{ matchedPath: string }>("/connect-clusters", KafkaConnectOverview, "Connect", LinkIcon, true, () => {
    if (isServerless()) {
      console.log("Connect clusters inside serverless checks.");
      // We are in serverless, there is no kafka connect, so we can ignore it.
      // Here, we only care about the pipeline service and use that to decide whether to show the entry
      if (isSupported(Feature.PipelineService)) {
        console.debug("Pipeline Service enabled. Showing sidebar link.");
        return { visible: true, disabledReasons: [] };
      }
      // Pipeline service is not active? Hide entry
      console.debug("Pipeline Service NOT enabled. NOT showing sidebar link.");
      return { visible: false, disabledReasons: [DisabledReasons.notSupported] };
    }
    // We are in cloud (dedicated or BYOC), or self-hosted
    // We always show the entry, if kafka connect is not enabled, the page will show a link to the documentation
    console.debug("Pipeline Service state does not matter. Showing sidebar link.");
    return { visible: true, disabledReasons: [] };
  }),
  MakeRoute<{ clusterName: string }>("/connect-clusters/:clusterName", KafkaClusterDetails, "Connect Cluster"),
  MakeRoute<{ clusterName: string }>("/connect-clusters/:clusterName/create-connector", CreateConnector, "Create Connector", undefined, undefined, routeVisibility(false)),
  MakeRoute<{ clusterName: string; connector: string }>("/connect-clusters/:clusterName/:connector", KafkaConnectorDetails, "Connector Details"),

  MakeRoute<{}>("/transforms-setup", TransformsSetup, "Transforms", undefined, true, routeVisibility(true, [Feature.TransformsService])),
  MakeRoute<{}>("/transforms", TransformsList, "Transforms", MdOutlineSmartToy, true, routeVisibility(true, [Feature.TransformsService])),
  MakeRoute<{ transformName: string }>("/transforms/:transformName", TransformDetails, "Transforms"),

  // MakeRoute<{}>('/rp-connect', RpConnectPipelinesList, 'Connectors', LinkIcon, true),
  MakeRoute<{}>("/rp-connect/secrets/create", RpConnectSecretCreate, "Connector-Secrets"),
  MakeRoute<{}>("/rp-connect/create", RpConnectPipelinesCreate, "Connectors"),
  MakeRoute<{ pipelineId: string }>("/rp-connect/:pipelineId", RpConnectPipelinesDetails, "Connectors"),
  MakeRoute<{ pipelineId: string }>("/rp-connect/:pipelineId/edit", RpConnectPipelinesEdit, "Connectors"),
  MakeRoute<{ secretId: string }>("/rp-connect/secrets/:secretId/edit", RpConnectSecretUpdate, "Connector-Secrets"),

  MakeRoute<{}>("/reassign-partitions", ReassignPartitions, "Reassign Partitions", BeakerIcon, false, routeVisibility(true, [Feature.GetReassignments, Feature.PatchReassignments], ["canPatchConfigs", "canReassignPartitions"], ["REASSIGN_PARTITIONS"])),

  MakeRoute<{}>("/debug-bundle", AdminDebugBundle, "Debug Bundle", undefined, true, routeVisibility(false, [Feature.DebugBundleService], ["canViewDebugBundle"])),
  MakeRoute<{}>("/debug-bundle/progress/:jobId", AdminPageDebugBundleProgress, "Debug Bundle Progress", undefined, true, routeVisibility(false, [Feature.DebugBundleService], ["canViewDebugBundle"])),

  MakeRoute<{}>(
    "/upload-license",
    UploadLicensePage,
    "Upload License",
    undefined,
    false,
    routeVisibility(() => api.isRedpanda && api.isAdminApiConfigured, [], ["canManageLicense"])
  ),

  MakeRoute<{}>("/trial-expired", LicenseExpiredPage, "Your enterprise trial has expired"),
].filterNull();<|MERGE_RESOLUTION|>--- conflicted
+++ resolved
@@ -9,13 +9,14 @@
  * by the Apache License, Version 2.0
  */
 
-<<<<<<< HEAD
 import { BeakerIcon, CollectionIcon, CubeTransparentIcon, FilterIcon, HomeIcon, LinkIcon, ScaleIcon, ShieldCheckIcon } from "@heroicons/react/outline";
 import type { NavLinkProps } from "@redpanda-data/ui/dist/components/Nav/NavLink";
-import React, { Fragment, useEffect, type FunctionComponent } from "react";
-import { MdOutlineSmartToy } from "react-icons/md";
-import { Routes, Navigate, Route, useLocation, useParams, useMatch } from "react-router-dom";
-import { isServerless } from "../config";
+import React, { Fragment, type FunctionComponent, useEffect } from "react";
+import { HiOutlinePuzzlePiece } from "react-icons/hi2";
+import { MdKey, MdOutlineSmartToy } from "react-icons/md";
+import { Navigate, Route, Routes, useLocation, useParams, useMatch } from "react-router-dom";
+import { appGlobal } from "state/appGlobal";
+import { isEmbedded, isFeatureFlagEnabled, isServerless } from "../config";
 import { api } from "../state/backendApi";
 import type { UserPermissions } from "../state/restInterfaces";
 import { Feature, type FeatureEntry, isSupported, shouldHideIfNotSupported } from "../state/supportedFeatures";
@@ -35,6 +36,10 @@
 import AdminPageDebugBundleProgress from "./pages/admin/Admin.DebugBundleProgress";
 import LicenseExpiredPage from "./pages/admin/LicenseExpiredPage";
 import UploadLicensePage from "./pages/admin/UploadLicensePage";
+import { AgentListPage, getAgentSidebarItemTitle } from "./pages/agents/agent-list-page";
+import { CreateAgentPage } from "./pages/agents/create/create-agent-page";
+import { CreateAgentHTTP } from "./pages/agents/create/templates/http/create-agent-http";
+import { AgentDetailsPage } from "./pages/agents/details/agent-details-page";
 import KafkaClusterDetails from "./pages/connect/Cluster.Details";
 import KafkaConnectorDetails from "./pages/connect/Connector.Details";
 import CreateConnector from "./pages/connect/CreateConnector";
@@ -54,81 +59,13 @@
 import { SchemaAddVersionPage, SchemaCreatePage } from "./pages/schemas/Schema.Create";
 import SchemaDetailsView from "./pages/schemas/Schema.Details";
 import SchemaList from "./pages/schemas/Schema.List";
+import { SecretsStorePage } from "./pages/secrets/secrets-store-page";
 import TopicDetails from "./pages/topics/Topic.Details";
 import TopicList from "./pages/topics/Topic.List";
 import { TopicProducePage } from "./pages/topics/Topic.Produce";
 import TransformDetails from "./pages/transforms/Transform.Details";
 import TransformsList from "./pages/transforms/Transforms.List";
 import { TransformsSetup } from "./pages/transforms/Transforms.Setup";
-=======
-import {
-  BeakerIcon,
-  CollectionIcon,
-  CubeTransparentIcon,
-  FilterIcon,
-  HomeIcon,
-  LinkIcon,
-  ScaleIcon,
-  ShieldCheckIcon,
-} from '@heroicons/react/outline';
-import type { NavLinkProps } from '@redpanda-data/ui/dist/components/Nav/NavLink';
-import React, { Fragment, type FunctionComponent } from 'react';
-import { HiOutlinePuzzlePiece } from 'react-icons/hi2';
-import { MdKey, MdOutlineSmartToy } from 'react-icons/md';
-import { Redirect, Route } from 'react-router';
-import { Switch } from 'react-router-dom';
-import { appGlobal } from 'state/appGlobal';
-import { isEmbedded, isFeatureFlagEnabled, isServerless } from '../config';
-import { api } from '../state/backendApi';
-import type { UserPermissions } from '../state/restInterfaces';
-import { Feature, type FeatureEntry, isSupported, shouldHideIfNotSupported } from '../state/supportedFeatures';
-import { uiState } from '../state/uiState';
-import { AnimatePresence } from '../utils/animationProps';
-import { type AppFeature, AppFeatures } from '../utils/env';
-import { Section } from './misc/common';
-import type { PageComponentType, PageProps } from './pages/Page';
-import AclList, { type AclListTab } from './pages/acls/Acl.List';
-import RoleCreatePage from './pages/acls/RoleCreate';
-import RoleDetailsPage from './pages/acls/RoleDetails';
-import RoleEditPage from './pages/acls/RoleEditPage';
-import UserCreatePage from './pages/acls/UserCreate';
-import UserDetailsPage from './pages/acls/UserDetails';
-import UserEditPage from './pages/acls/UserEdit';
-import { AdminDebugBundle } from './pages/admin/Admin.DebugBundle';
-import AdminPageDebugBundleProgress from './pages/admin/Admin.DebugBundleProgress';
-import LicenseExpiredPage from './pages/admin/LicenseExpiredPage';
-import UploadLicensePage from './pages/admin/UploadLicensePage';
-import { AgentListPage, getAgentSidebarItemTitle } from './pages/agents/agent-list-page';
-import { CreateAgentPage } from './pages/agents/create/create-agent-page';
-import { CreateAgentHTTP } from './pages/agents/create/templates/http/create-agent-http';
-import { AgentDetailsPage } from './pages/agents/details/agent-details-page';
-import KafkaClusterDetails from './pages/connect/Cluster.Details';
-import KafkaConnectorDetails from './pages/connect/Connector.Details';
-import CreateConnector from './pages/connect/CreateConnector';
-import KafkaConnectOverview from './pages/connect/Overview';
-import GroupDetails from './pages/consumers/Group.Details';
-import GroupList from './pages/consumers/Group.List';
-import { BrokerDetails } from './pages/overview/Broker.Details';
-import Overview from './pages/overview/Overview';
-import QuotasList from './pages/quotas/Quotas.List';
-import ReassignPartitions from './pages/reassign-partitions/ReassignPartitions';
-import RpConnectPipelinesCreate from './pages/rp-connect/Pipelines.Create';
-import RpConnectPipelinesDetails from './pages/rp-connect/Pipelines.Details';
-import RpConnectPipelinesEdit from './pages/rp-connect/Pipelines.Edit';
-import RpConnectSecretCreate from './pages/rp-connect/secrets/Secrets.Create';
-import RpConnectSecretUpdate from './pages/rp-connect/secrets/Secrets.Update';
-import EditSchemaCompatibilityPage from './pages/schemas/EditCompatibility';
-import { SchemaAddVersionPage, SchemaCreatePage } from './pages/schemas/Schema.Create';
-import SchemaDetailsView from './pages/schemas/Schema.Details';
-import SchemaList from './pages/schemas/Schema.List';
-import { SecretsStorePage } from './pages/secrets/secrets-store-page';
-import TopicDetails from './pages/topics/Topic.Details';
-import TopicList from './pages/topics/Topic.List';
-import { TopicProducePage } from './pages/topics/Topic.Produce';
-import TransformDetails from './pages/transforms/Transform.Details';
-import TransformsList from './pages/transforms/Transforms.List';
-import { TransformsSetup } from './pages/transforms/Transforms.Setup';
->>>>>>> 976bea8c
 
 //
 //	Route Types
@@ -165,7 +102,7 @@
       const isDisabled = !isEnabled;
 
       // Handle AI Agents route with Technical Preview badge
-      const title = entry.path === '/agents' ? getAgentSidebarItemTitle({ route: entry }) : entry.title;
+      const title = entry.path === "/agents" ? getAgentSidebarItemTitle({ route: entry }) : entry.title;
 
       return {
         title: title as string | JSX.Element,
@@ -205,7 +142,7 @@
       <Route path="/" element={<Navigate to="/overview" replace />} />
 
       {/* Emit all <Route/> elements */}
-      {APP_ROUTES.map((route) => route.routeJsx)}
+      {EmitRouteViews(APP_ROUTES)}
 
       <Route path="*" element={<NotFound />} />
     </Routes>
@@ -243,35 +180,25 @@
   disabledReasons: DisabledReasons[];
 }
 
-<<<<<<< HEAD
-function MakeRoute<TRouteParams>(path: string, page: PageComponentType<TRouteParams> | FunctionComponent<TRouteParams>, title: string, icon?: (props: React.ComponentProps<"svg">) => JSX.Element, exact = true, showCallback?: () => MenuItemState): PageDefinition<TRouteParams> {
-  // Create a wrapper component that includes the route metadata
-  const routeData: PageDefinition<TRouteParams> = {
-=======
 /**
  * @description A higher-order-component using feature flags to check if it's possible to navigate to a given route.
  */
 const ProtectedRoute: FunctionComponent<{ children: React.ReactNode; path: string }> = ({ children, path }) => {
-  const isAgentFeatureEnabled = isFeatureFlagEnabled('enableAiAgentsInConsoleUi');
-
-  if (!isAgentFeatureEnabled && path.includes('/agents')) {
-    appGlobal.history.push('/overview', { replace: true });
-    window.location.reload(); // Required because we want to load Cloud UI's overview, not Console UI.
-  }
-
-  return <>{children}</>;
+  const isAgentFeatureEnabled = isFeatureFlagEnabled("enableAiAgentsInConsoleUi");
+  const location = useLocation();
+
+  useEffect(() => {
+    if (!isAgentFeatureEnabled && path.includes("/agents") && location.pathname !== "/overview") {
+      appGlobal.historyPush("/overview");
+      window.location.reload(); // Required because we want to load Cloud UI's overview, not Console UI.
+    }
+  }, [isAgentFeatureEnabled, path, location.pathname]);
+
+  return children;
 };
 
-function MakeRoute<TRouteParams>(
-  path: string,
-  page: PageComponentType<TRouteParams> | FunctionComponent<TRouteParams>,
-  title: string,
-  icon?: (props: React.ComponentProps<'svg'>) => JSX.Element,
-  exact = true,
-  showCallback?: () => MenuItemState,
-): PageDefinition<TRouteParams> {
+function MakeRoute<TRouteParams>(path: string, page: PageComponentType<TRouteParams> | FunctionComponent<TRouteParams>, title: string, icon?: (props: React.ComponentProps<"svg">) => JSX.Element, exact = true, showCallback?: () => MenuItemState): PageDefinition<TRouteParams> {
   const route: PageDefinition<TRouteParams> = {
->>>>>>> 976bea8c
     title,
     path,
     pageType: page,
@@ -283,77 +210,49 @@
   // Create the route element after routeData is defined
   const routeElement = (
     <Route
-<<<<<<< HEAD
       path={`${path}${exact ? "" : "/*"}`}
       key={title}
       element={
-        <RouteRenderer
-          key={path}
-          route={{
-            title,
-            path,
-            pageType: page,
-            icon,
-            visibilityCheck: showCallback,
-            routeJsx: null as unknown as JSX.Element,
-          }}
-        />
+        <ProtectedRoute path={path}>
+          <RouteRenderer key={path} route={route} />
+        </ProtectedRoute>
       }
-=======
-      path={route.path}
-      key={route.title}
-      exact={exact ? true : undefined}
-      render={(rp) => {
-        const matchedPath = rp.match.url;
-        const { ...params } = rp.match.params;
-
-        if (uiState.currentRoute && uiState.currentRoute.path !== route.path) {
-          //console.log('switching route: ' + routeStr(ui.currentRoute) + " -> " + routeStr(route));
-        }
-
-        const pageProps: PageProps<TRouteParams> = {
-          matchedPath,
-          ...params,
-        } as PageProps<TRouteParams>;
-
-        uiState.currentRoute = route;
-
-        return (
-          <ProtectedRoute path={route.path}>
-            <route.pageType {...pageProps} />
-          </ProtectedRoute>
-        );
-      }}
->>>>>>> 976bea8c
     />
   );
-
-  routeData.routeJsx = routeElement;
-  return routeData;
+  route.routeJsx = routeElement;
+  
+  return route;
 }
 
 // Separate component to handle the route rendering logic
-function RouteRenderer<TRouteParams>({ route }: { route: PageDefinition<TRouteParams> }) {
-  const params = useParams() as TRouteParams;
-  const match = useMatch(route.path);
-  const matchedPath = match?.pathnameBase || "";
-
-  // Update current route
-  useEffect(() => {
-    if (uiState.currentRoute && uiState.currentRoute.path !== route.path) {
-      //console.log('switching route: ' + routeStr(ui.currentRoute) + " -> " + routeStr(route));
-    }
-    uiState.currentRoute = route;
-  }, [route]);
-
-  const pageProps: PageProps<TRouteParams> = {
+const RouteRenderer: FunctionComponent<{ route: PageDefinition<any> }> = ({ route }) => {
+  const matchedPath = useMatch(route.path) ?? '';
+  const params = useParams();
+
+  const pageProps: PageProps = {
     matchedPath,
     ...params,
-  } as PageProps<TRouteParams>;
-
-  const RouteComponent = route.pageType;
-  return <RouteComponent {...pageProps} />;
-}
+  } as PageProps;
+
+  useEffect(() => {
+    const currentPath = uiState.currentRoute?.path;
+    if (currentPath !== route.path) {
+      // assign router without the routeJsx, otherwise it will cause MobX to overflow callstack
+      uiState.currentRoute = {
+        title: route.title,
+        path: route.path,
+        pageType: route.pageType,
+        icon: route.icon,
+        visibilityCheck: route.visibilityCheck,
+        routeJsx: null as unknown as JSX.Element,
+      } as PageDefinition<any>;
+    }
+  }, [route.path]);
+
+  console.log("route renderer", route);
+
+  return <route.pageType {...pageProps} />;
+};
 
 function routeVisibility(visible: boolean | (() => boolean), requiredFeatures?: FeatureEntry[], requiredPermissions?: UserPermissions[], requiredAppFeatures?: AppFeature[]): () => MenuItemState {
   return () => {
@@ -408,47 +307,42 @@
   MakeRoute<{ topicName: string }>("/topics/:topicName", TopicDetails, "Topics"),
   MakeRoute<{ topicName: string }>("/topics/:topicName/produce-record", TopicProducePage, "Produce Record"),
 
-<<<<<<< HEAD
   MakeRoute<{}>("/schema-registry", SchemaList, "Schema Registry", CubeTransparentIcon),
   MakeRoute<{}>("/schema-registry/create", SchemaCreatePage, "Create schema"),
   MakeRoute<{ subjectName: string }>("/schema-registry/subjects/:subjectName/add-version", SchemaAddVersionPage, "Add version"),
   MakeRoute<{ subjectName: string }>("/schema-registry/subjects/:subjectName", SchemaDetailsView, "Schema Registry"),
   MakeRoute<{ subjectName: string }>("/schema-registry/edit-compatibility", EditSchemaCompatibilityPage, "Edit Schema Compatibility"),
   MakeRoute<{ subjectName: string }>("/schema-registry/subjects/:subjectName/edit-compatibility", EditSchemaCompatibilityPage, "Edit Schema Compatibility"),
-=======
+
+  MakeRoute<{}>("/groups", GroupList, "Consumer Groups", FilterIcon, undefined, routeVisibility(true, [Feature.ConsumerGroups])),
+  MakeRoute<{ groupId: string }>("/groups/:groupId/", GroupDetails, "Consumer Groups"),
+
   MakeRoute<{}>(
-    '/secrets',
+    "/secrets",
     SecretsStorePage,
-    'Secrets Store',
+    "Secrets Store",
     MdKey,
     true,
-    routeVisibility(() => isEmbedded(), [Feature.PipelineService]), // If pipeline service is configured, then we assume secret service is also configured, and we are not self-hosted, so we can show the new route
+    routeVisibility(() => isEmbedded(), [Feature.PipelineService]) // If pipeline service is configured, then we assume secret service is also configured, and we are not self-hosted, so we can show the new route
   ),
 
   MakeRoute<{}>(
-    '/agents',
+    "/agents",
     AgentListPage,
-    'AI Agents',
+    "AI Agents",
     HiOutlinePuzzlePiece,
     true,
     routeVisibility(
       // Do not display agents if feature flag is disabled, or in self-hosted mode or when using Serverless console
-      () => isEmbedded() && !isServerless() && isFeatureFlagEnabled('enableAiAgentsInConsoleUi'), // Needed to pass flags to current routing solution
+      () => isEmbedded() && !isServerless() && isFeatureFlagEnabled("enableAiAgentsInConsoleUi"), // Needed to pass flags to current routing solution
       [Feature.PipelineService],
       [],
-      [],
-    ),
+      []
+    )
   ),
-  MakeRoute<{}>('/agents/create', CreateAgentPage, 'AI Agents', undefined, true, undefined),
-  MakeRoute<{}>('/agents/create/http', CreateAgentHTTP, 'AI Agents', undefined, true, undefined),
-  MakeRoute<{ agentId: string }>('/agents/:agentId', AgentDetailsPage, 'AI Agents', undefined, true, undefined),
-
-  MakeRoute<{}>('/security', AclList, 'Security', ShieldCheckIcon, true),
-  MakeRoute<{ tab: AclListTab }>('/security/:tab?', AclList, 'Security'),
->>>>>>> 976bea8c
-
-  MakeRoute<{}>("/groups", GroupList, "Consumer Groups", FilterIcon, undefined, routeVisibility(true, [Feature.ConsumerGroups])),
-  MakeRoute<{ groupId: string }>("/groups/:groupId/", GroupDetails, "Consumer Groups"),
+  MakeRoute<{}>("/agents/create", CreateAgentPage, "AI Agents", undefined, true, undefined),
+  MakeRoute<{}>("/agents/create/http", CreateAgentHTTP, "AI Agents", undefined, true, undefined),
+  MakeRoute<{ agentId: string }>("/agents/:agentId", AgentDetailsPage, "AI Agents", undefined, true, undefined),
 
   MakeRoute<{}>("/security", AclList, "Security", ShieldCheckIcon, true),
   MakeRoute<{ tab: AclListTab }>("/security/:tab?", AclList, "Security"),
