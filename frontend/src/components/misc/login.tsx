/**
 * Copyright 2022 Redpanda Data, Inc.
 *
 * Use of this software is governed by the Business Source License
 * included in the file https://github.com/redpanda-data/redpanda/blob/dev/licenses/bsl.md
 *
 * As of the Change Date specified in that file, in accordance with
 * the Business Source License, use of this software will be governed
 * by the Apache License, Version 2.0
 */

import { useEffect } from 'react';
import { observer, useLocalObservable } from 'mobx-react';
import { useLocation } from 'react-router-dom';
import { observable } from 'mobx';
import SvgLogo from '../../assets/logos/redpanda-text-color.svg';
import { uiState } from '../../state/uiState';
<<<<<<< HEAD
import {
    Alert,
    AlertDescription,
    AlertIcon,
    Box,
  Button,
  Flex,
  Input,
  Modal,
  ModalBody,
  ModalContent,
  ModalFooter,
  ModalHeader,
  ModalOverlay,
    Spinner,
  Stack,
  Text
} from '@redpanda-data/ui';
import { config as appConfig } from '../../config';
import {
  AuthenticationMethod,
  LoginSaslScramRequest,
  SASLMechanism
} from '../../protogen/redpanda/api/console/v1alpha1/authentication_pb';
import { appGlobal } from '../../state/appGlobal';
import { SingleSelect } from './Select';


// const iconMap = new Map([
//     ['google', <GoogleOutlined key="google-icon" style={{ marginBottom: '6px' }} />],
//     ['github', <GithubOutlined key="github-icon" style={{ marginBottom: '6px' }} />],
//     ['okta', <span key="okata-icon" style={{ display: 'inline-block', color: 'inherit', marginBottom: '6px', width: '20px', height: '20px', }}>{OktaLogo}</span>],
//     ['azure ad', <span key="azure-ad-icon" style={{ display: 'inline-block', color: 'inherit', marginBottom: '6px', width: '20px', height: '20px', }}>{AzureADLogo}</span>]
// ]);

const authenticationApi = observable({
  methods: [] as AuthenticationMethod[],

  async refreshAuthenticationMethods(): Promise<void> {
    const client = appConfig.authenticationClient;
    if (!client) throw new Error('security client is not initialized');

    const { methods } = await client.listAuthenticationMethods({});
    this.methods = methods;
  },

  async loginWithUsername({username, password}: {username: string, password: string}): Promise<void> {
    const client = appConfig.authenticationClient;

    if (!client) throw new Error('security client is not initialized');

    const response = await client.loginSaslScram({
      username,
      password,
      mechanism: SASLMechanism.SASL_MECHANISM_SCRAM_SHA_256,
    } as LoginSaslScramRequest).then(() => {
        appGlobal.history.push('/overview');
    })

    console.log({response});
  }
})

const AUTH_ELEMENTS: Partial<Record<AuthenticationMethod, React.FC>> = {
  [AuthenticationMethod.BASIC]: observer(() => {
    const formState = useLocalObservable(() => ({
      username: '',
      password: '',
      mechanism: SASLMechanism.SASL_MECHANISM_SCRAM_SHA_256,
      isLoading: false,
      error: undefined as string | undefined,
      setUsername(value: string) {
        this.username = value;
      },
      setPassword(value: string) {
        this.password = value;
      },
      async handleSubmit() {
        formState.isLoading = true
        await authenticationApi.loginWithUsername({username: formState.username, password: formState.password}).catch((ex) => {
            formState.error = ex.message
        }).finally(() => {
            formState.isLoading = false
        })
      },
    }));

    return <Flex flexDirection="column" gap={2}><Input
      color="white"
      value={formState.username}
      data-testid="auth-username-input"
      disabled={formState.isLoading}
      onChange={(e) => formState.setUsername(e.target.value)}
      placeholder="Username"
    />
    <Input
      type="password"
      color="white"
      data-testid="auth-password-input"
      disabled={formState.isLoading}
      value={formState.password}
      onChange={(e) => formState.setPassword(e.target.value)}
      placeholder="Password"
    />
    <SingleSelect<SASLMechanism>
        chakraStyles={{
            control: (provided) => ({
                ...provided,
                color: 'white',
            })
        }}
        options={[
            {
                label: 'SHA 256',
                value: SASLMechanism.SASL_MECHANISM_SCRAM_SHA_256
            },
            {
                label: 'SHA 512',
                value: SASLMechanism.SASL_MECHANISM_SCRAM_SHA_512
            }
        ]}
        value={formState.mechanism}
        onChange={mechanism => formState.mechanism = mechanism}
    />
        {formState.error && <Alert
            status="error"
        >
            <AlertIcon/>
            <AlertDescription>
                {formState.error}
            </AlertDescription>
        </Alert>}
    <Button
      variant="brand"
      onClick={formState.handleSubmit}
    >
        {formState.isLoading && <Spinner size="sm" mr="1" />}
        Login
    </Button></Flex>;
  }),
  [AuthenticationMethod.OIDC]: () => <div>
    <Button variant="brand" as="a" href={`${appConfig.apiBasePath}/auth/login/oidc`} width="full">
      Login with SSO
    </Button>
  </div>
=======
import { FaGithub, FaGoogle } from 'react-icons/fa';
import OktaLogo from '../../utils/svg/OktaLogo';
import { Box, Button,
  Flex, FormLabel, Input, Modal, ModalBody, ModalContent, ModalFooter, ModalHeader, ModalOverlay, Spinner, Stack, Text } from '@redpanda-data/ui';
import { appGlobal } from '../../state/appGlobal';
import { toJson } from '../../utils/jsonUtils';
import AzureADLogo from '../../utils/svg/AzureADLogo';


const iconMap = new Map([
    ['google', <Box key="google-icon"><FaGoogle  style={{ marginBottom: '6px' }} /></Box>],
    ['github', <Box key="github-icon"><FaGithub style={{ marginBottom: '6px' }} /></Box>],
    ['okta', <span key="okata-icon" style={{ display: 'inline-block', color: 'inherit', marginBottom: '6px', width: '20px', height: '20px', }}>{OktaLogo}</span>],
    ['azure ad', <span key="azure-ad-icon" style={{ display: 'inline-block', color: 'inherit', marginBottom: '6px', width: '20px', height: '20px', }}>{AzureADLogo}</span>]
]);

interface ProvidersResponse {
    providers: Provider[];
    loginTitle: string;
}
interface Provider {
    authenticationMethod: 'OAUTH' | 'PLAIN_CREDENTIALS';
    displayName: string,
    url: string;
}

type Prompt =
    | 'none'
    | 'consent'
    | 'select_account';

async function getProviders(prompt?: Prompt) {
    let url = './auth/providers';
    if (prompt)
        url += `?prompt=${prompt}`;

    const response = await fetch(url, {
        method: 'GET',
        cache: 'no-cache',
        mode: 'no-cors'
    });

    if (!response.ok) {
        throw new Error(await response.text());
    }

    return (await response.json() as ProvidersResponse);
>>>>>>> 827a3723
}


const Login = observer(() => {
  const { search } = useLocation();
  const searchParams = new URLSearchParams(search);

  useEffect(() => {
    authenticationApi.refreshAuthenticationMethods();
  }, []);
  return (
    <div className="login">
      <Modal
        isOpen={uiState.loginError!=null}
        onClose={() => {
          uiState.loginError = null;
        }}
      >
        <ModalOverlay/>
        <ModalContent>
          <ModalHeader>Access Denied</ModalHeader>
          <ModalBody>
            <Text whiteSpace="pre-wrap">{uiState.loginError}</Text>
          </ModalBody>
          <ModalFooter gap={2}>
            <Button
              data-testid="login-error__ok-button"
              onClick={() => {
                uiState.loginError = null;
              }}>
              OK
            </Button>
          </ModalFooter>
        </ModalContent>
      </Modal>

      <div className="loginContainer">
        <div className="loginLeft">
          <Flex
            className="loginLogo"
            placeItems="center"
            height={15}
            mt={8}
            mb={16}
          >
            <img
              src={SvgLogo}
              style={{height: '36px'}}
              alt="Redpanda Console Logo"
            />
          </Flex>

          <Stack spacing="2">
            {/*<Text fontSize="18px" fontWeight="600" >{this.providersResponse?.loginTitle ?? 'Howdy!'}</Text>*/}
            <Text fontSize="lg">Sign in with an OAuth provider to&nbsp;continue</Text>
          </Stack>
        </div>

        <div className="loginRight">
          <div className="loginContainerRight">
            <div style={{marginTop: 'auto'}}>
              <div>
                <Text color="white">Sign in to Redpanda Console</Text>
                  {searchParams.has('error_code') && <Box p={4}>
                      <Alert
                          status="error"
                      >
                          <AlertIcon />
                          <AlertDescription>
                              {{
                                  token_exchange_failed: 'OIDC authentication failed. Check backend logs for details.',
                                  kafka_authentication_failed: 'Authenticated via OIDC, but failed to authenticate with the Kafka API.',
                                  console_internal: 'An unexpected error occurred. Check backend logs.'
                              }[searchParams.get('error_code') as string] || 'An unexpected error occurred. Check backend logs.'}
                          </AlertDescription>
                      </Alert>
                  </Box>}
                <Flex margin="2rem auto" width={300} flexDirection="column" gap={4}>
                  {authenticationApi.methods.map(method => {
                    const AuthComponent = AUTH_ELEMENTS[method];
                    return AuthComponent ? <div key={method}><AuthComponent/></div>:null;
                  })}
                </Flex>
              </div>
              <Flex placeContent="center" placeItems="center" mt={4} gap={2}>
                {/*{providerButtons?.map((p) => (*/}
                {/*  <LoginProviderButton key={p.displayName} provider={p} />*/}
                {/*)) ||*/}
                {/*  (this.providersError && (*/}
                {/*    <ProvidersError error={this.providersError} />*/}
                {/*  )) || (*/}
                {/*    <div*/}
                {/*      style={{*/}
                {/*        fontSize: '14px',*/}
                {/*        marginTop: '32px',*/}
                {/*        color: '#ddd',*/}
                {/*      }}*/}
                {/*    >*/}
                {/*    <Spinner size="lg" />*/}
                {/*      <br />*/}
                {/*      Retreiving login method from backend...*/}
                {/*    </div>*/}
                {/*  )}*/}
              </Flex>
            </div>

            {/*<PlainLoginBox provider={plainLoginProvider} />*/}

            <div style={{marginTop: 'auto', fontWeight: 'normal'}}>
              Copyright © {new Date().getFullYear()} Redpanda Data, Inc.
              All rights reserved.
            </div>
          </div>
        </div>
      </div>
    </div>
  );
})

export default Login;

// function LoginProviderButton(props: { provider: Provider }): JSX.Element {
//     const p = props.provider;
//
//   return (
//     <Button
//       colorScheme="brand"
//       key={p.displayName}
//       width={130}
//       height={85}
//       display="flex"
//       placeContent="center"
//       placeItems="center"
//       flexDirection="column"
//       onClick={() => window.location.replace(p.url)}
//     >
//       {iconMap.get(p.displayName.toLowerCase())}
//       <span>{p.displayName}</span>
//     </Button>
//   );
// }

// function ProvidersError(p: { error: string }) {
//     return <div style={{
//         fontSize: '15px',
//         color: 'rgb(202, 0, 0)',
//         width: '66%',
//         margin: 'auto',
//         fontWeight: 'bold',
//         fontFamily: 'sans-serif',
//         background: 'rgba(0,0,0, 0.33)',
//         borderRadius: '3px',
//         padding: '1em',
//     }}>
//         <div>Unable to fetch providers</div>
//         <div style={{ fontSize: '0.9em' }}>{p.error}</div>
//     </div>
// }

// const PlainLoginBox = observer((p: { provider?: Provider }) => {
//     const [error, setError] = useState<string | null>(null)
//     const provider = p.provider;
//     if (!provider) return null;
//
//     // Add missing '.' in front of url if needed
//     let loginUrl = provider.url;
//     if (!loginUrl.startsWith('.') && loginUrl.startsWith('/'))
//         loginUrl = '.' + loginUrl;
//
//     const state = plainLoginState;
//
//     return <>
//         <Box display="grid" width="300px" margin="1rem auto" textAlign="start" fontFamily='"Inter"'>
//             <FormLabel>User</FormLabel>
//             <Input
//                 data-testid="auth-username-input"
//                 borderColor="whiteAlpha.500"
//                 disabled={state.isLoading}
//                 value={state.username}
//                 onChange={e => state.username = e.target.value}
//             />
//
//             <FormLabel mt="2">Password</FormLabel>
//             <Input
//                 data-testid="auth-password-input"
//                 borderColor="whiteAlpha.500"
//                 type="password"
//                 disabled={state.isLoading}
//                 value={state.password}
//                 onChange={e => state.password = e.target.value}
//             />
//
//         <Button
//                 data-testid="auth-submit"
//                 marginTop="1rem"
//                 colorScheme="brand"
//                 disabled={state.isLoading}
//                 onClick={async () => {
//                     state.isLoading = true;
//                     try {
//                         const resp = await fetch(loginUrl, {
//                             method: 'POST',
//                             headers: [
//                                 ['Content-Type', 'application/json']
//                             ],
//                             body: toJson({
//                                 'username': state.username,
//                                 'password': state.password,
//                             })
//                         });
//
//                         if (resp.ok) {
//                             appGlobal.history.push('/overview');
//                         } else {
//                             let err = await resp.text();
//                             try {
//                                 const j = JSON.parse(err);
//                                 if (j.message)
//                                     err = j.message;
//                             } catch { }
//                             throw new Error(err);
//                         }
//                     }
//                     catch (err) {
//                         if (!(err instanceof Error)) {
//                             console.error(err);
//                             return;
//                         }
//
//                         setError(err.message)
//                     }
//                     finally {
//                         state.isLoading = false;
//                     }
//                 }}
//             >
//                 {state.isLoading && <Spinner size="sm" mr="1" />}
//                 Login
//             </Button>
//             <Modal
//                 isOpen={error !== null}
//                 onClose={() => {
//                     setError(null);
//                 }}
//             >
//                 <ModalOverlay />
//                 <ModalContent>
//                     <ModalHeader>Error</ModalHeader>
//                     <ModalBody>
//                         <blockquote>{error}</blockquote>
//                     </ModalBody>
//                     <ModalFooter gap={2}>
//                         <Button onClick={() => {
//                             setError(null);
//                         }}>
//                             OK
//                         </Button>
//                     </ModalFooter>
//                 </ModalContent>
//             </Modal>
//         </Box>
//     </>
// });<|MERGE_RESOLUTION|>--- conflicted
+++ resolved
@@ -15,24 +15,23 @@
 import { observable } from 'mobx';
 import SvgLogo from '../../assets/logos/redpanda-text-color.svg';
 import { uiState } from '../../state/uiState';
-<<<<<<< HEAD
 import {
     Alert,
     AlertDescription,
     AlertIcon,
     Box,
-  Button,
-  Flex,
-  Input,
-  Modal,
-  ModalBody,
-  ModalContent,
-  ModalFooter,
-  ModalHeader,
-  ModalOverlay,
+    Button,
+    Flex,
+    Input,
+    Modal,
+    ModalBody,
+    ModalContent,
+    ModalFooter,
+    ModalHeader,
+    ModalOverlay,
     Spinner,
-  Stack,
-  Text
+    Stack,
+    Text
 } from '@redpanda-data/ui';
 import { config as appConfig } from '../../config';
 import {
@@ -161,55 +160,6 @@
       Login with SSO
     </Button>
   </div>
-=======
-import { FaGithub, FaGoogle } from 'react-icons/fa';
-import OktaLogo from '../../utils/svg/OktaLogo';
-import { Box, Button,
-  Flex, FormLabel, Input, Modal, ModalBody, ModalContent, ModalFooter, ModalHeader, ModalOverlay, Spinner, Stack, Text } from '@redpanda-data/ui';
-import { appGlobal } from '../../state/appGlobal';
-import { toJson } from '../../utils/jsonUtils';
-import AzureADLogo from '../../utils/svg/AzureADLogo';
-
-
-const iconMap = new Map([
-    ['google', <Box key="google-icon"><FaGoogle  style={{ marginBottom: '6px' }} /></Box>],
-    ['github', <Box key="github-icon"><FaGithub style={{ marginBottom: '6px' }} /></Box>],
-    ['okta', <span key="okata-icon" style={{ display: 'inline-block', color: 'inherit', marginBottom: '6px', width: '20px', height: '20px', }}>{OktaLogo}</span>],
-    ['azure ad', <span key="azure-ad-icon" style={{ display: 'inline-block', color: 'inherit', marginBottom: '6px', width: '20px', height: '20px', }}>{AzureADLogo}</span>]
-]);
-
-interface ProvidersResponse {
-    providers: Provider[];
-    loginTitle: string;
-}
-interface Provider {
-    authenticationMethod: 'OAUTH' | 'PLAIN_CREDENTIALS';
-    displayName: string,
-    url: string;
-}
-
-type Prompt =
-    | 'none'
-    | 'consent'
-    | 'select_account';
-
-async function getProviders(prompt?: Prompt) {
-    let url = './auth/providers';
-    if (prompt)
-        url += `?prompt=${prompt}`;
-
-    const response = await fetch(url, {
-        method: 'GET',
-        cache: 'no-cache',
-        mode: 'no-cors'
-    });
-
-    if (!response.ok) {
-        throw new Error(await response.text());
-    }
-
-    return (await response.json() as ProvidersResponse);
->>>>>>> 827a3723
 }
 
 
