--- conflicted
+++ resolved
@@ -21,7 +21,17 @@
 } from 'components/redpanda-ui/components/select';
 import { Text } from 'components/redpanda-ui/components/typography';
 import { useState } from 'react';
-
+import AuggieLogo from '../../../../assets/auggie.svg';
+import ClaudeCodeLogo from '../../../../assets/claude-code.svg';
+import ClaudeDesktopLogo from '../../../../assets/claude-desktop.svg';
+import ClineLogo from '../../../../assets/cline.svg';
+import CodexLogo from '../../../../assets/codex.svg';
+import CursorLogo from '../../../../assets/cursor.svg';
+import GeminiLogo from '../../../../assets/gemini.svg';
+import ManusLogo from '../../../../assets/manus.svg';
+import VSCodeLogo from '../../../../assets/vscode.svg';
+import WarpLogo from '../../../../assets/warp.svg';
+import WindsurfLogo from '../../../../assets/windsurf.svg';
 import { ClientAuggie } from './clients/auggie';
 import { ClientClaudeCode } from './clients/claude-code';
 import { ClientClaudeDesktop } from './clients/claude-desktop';
@@ -33,22 +43,7 @@
 import { ClientVscode } from './clients/vscode';
 import { ClientWarp } from './clients/warp';
 import { ClientWindsurf } from './clients/windsurf';
-<<<<<<< HEAD
-import type { MCPServer } from './utils';
-import AuggieLogo from '../../../../assets/auggie.svg';
-import ClaudeCodeLogo from '../../../../assets/claude-code.svg';
-import ClaudeDesktopLogo from '../../../../assets/claude-desktop.svg';
-import ClineLogo from '../../../../assets/cline.svg';
-import CodexLogo from '../../../../assets/codex.svg';
-import CursorLogo from '../../../../assets/cursor.svg';
-import GeminiLogo from '../../../../assets/gemini.svg';
-import ManusLogo from '../../../../assets/manus.svg';
-import VSCodeLogo from '../../../../assets/vscode.svg';
-import WarpLogo from '../../../../assets/warp.svg';
-import WindsurfLogo from '../../../../assets/windsurf.svg';
-=======
 import { AVAILABLE_CLIENTS, ClientType, type MCPServer } from './utils';
->>>>>>> 1387af9f
 
 const CLIENT_INFO: Record<ClientType, { name: string; logo: string; alt: string }> = {
   [ClientType.CLAUDE_CODE]: { name: 'Claude Code', logo: ClaudeCodeLogo, alt: 'Claude Code CLI' },
@@ -64,19 +59,14 @@
   [ClientType.MANUS]: { name: 'Manus', logo: ManusLogo, alt: 'Manus CLI' },
 };
 
-type RemoteMCPConnectClientGuideProps = {
+interface RemoteMCPConnectClientGuideProps {
   mcpServer: MCPServer;
-};
+}
 
-<<<<<<< HEAD
-type RemoteMCPClientGuideContentProps = {
-  client: Client;
-=======
 interface RemoteMCPClientGuideContentProps {
   client: ClientType;
->>>>>>> 1387af9f
   mcpServer: MCPServer;
-};
+}
 
 const RemoteMCPClientGuideContent = ({ client, mcpServer }: RemoteMCPClientGuideContentProps) => {
   switch (client) {
@@ -112,13 +102,9 @@
 
   return (
     <div className="space-y-2">
-      <Label className="font-medium text-sm">Connect to your client</Label>
+      <Label className="text-sm font-medium">Connect to your client</Label>
       <div>
-<<<<<<< HEAD
-        <Select onValueChange={(value) => setClient(value as Client)} value={client}>
-=======
         <Select value={client} onValueChange={(value) => setClient(value as ClientType)}>
->>>>>>> 1387af9f
           <SelectTrigger className="w-[180px]">
             <SelectValue placeholder="Select a client" />
           </SelectTrigger>
@@ -130,7 +116,7 @@
                 return (
                   <SelectItem key={clientId} value={clientId}>
                     <div className="flex items-center gap-2">
-                      <img alt={client.alt} className="h-4 w-4" src={client.logo} />
+                      <img src={client.logo} alt={client.alt} className="w-4 h-4" />
                       <Text>{client.name}</Text>
                     </div>
                   </SelectItem>
