--- conflicted
+++ resolved
@@ -27,12 +27,9 @@
 import { Statistic } from '../../misc/Statistic';
 import { Row } from '@tanstack/react-table';
 import { licensesToSimplifiedPreview } from '../../license/licenseUtils';
-<<<<<<< HEAD
-import { FaCrown } from 'react-icons/fa';
-=======
 import { MdOutlineError } from 'react-icons/md';
 import colors from '../../../colors';
->>>>>>> b4b3f762
+import { FaCrown } from 'react-icons/fa';
 
 @observer
 class Overview extends PageComponent {
