/**
 * Copyright 2025 Redpanda Data, Inc.
 *
 * Use of this software is governed by the Business Source License
 * included in the file https://github.com/redpanda-data/redpanda/blob/dev/licenses/bsl.md
 *
 * As of the Change Date specified in that file, in accordance with
 * the Business Source License, use of this software will be governed
 * by the Apache License, Version 2.0
 */

import type { Task, TaskArtifactUpdateEvent, TaskStatusUpdateEvent } from '@a2a-js/sdk';

import { buildMessageWithContentBlocks, closeActiveTextBlock } from './message-builder';
import type { ResponseMetadataEvent, StreamingState } from './streaming-types';
import type { ChatMessage, ContentBlock } from '../types';

/**
 * Handle response-metadata event to capture initial taskId
 */
export const handleResponseMetadataEvent = (
  event: ResponseMetadataEvent,
  state: StreamingState,
  assistantMessage: ChatMessage,
  onMessageUpdate: (message: ChatMessage) => void
): void => {
  const potentialTaskId = event.id;
  if (potentialTaskId && !state.capturedTaskId) {
    state.capturedTaskId = potentialTaskId;

    // IMPORTANT: Close active text block BEFORE recording task index
    // This ensures text that arrived before the task event is captured as pre-task content
    closeActiveTextBlock(state.contentBlocks, state.activeTextBlock);
    state.activeTextBlock = null;

    // Record the block index where taskId was captured
    // This allows splitting pre-task content from task-related content
    state.taskIdCapturedAtBlockIndex = state.contentBlocks.length;

    // Update message with new taskId (don't add content blocks for metadata events)
    const updatedMessage = buildMessageWithContentBlocks({
      baseMessage: assistantMessage,
      contentBlocks: state.contentBlocks,
      taskId: state.capturedTaskId,
      taskState: state.capturedTaskState,
      taskStartIndex: state.taskIdCapturedAtBlockIndex,
    });
    onMessageUpdate(updatedMessage);
  }
};

/**
 * Handle raw task event to capture taskId and initial state
 */
export const handleTaskEvent = (
  event: Task,
  state: StreamingState,
  assistantMessage: ChatMessage,
  onMessageUpdate: (message: ChatMessage) => void
): void => {
  if (event.id && !state.capturedTaskId) {
    state.capturedTaskId = event.id;

    // IMPORTANT: Close active text block BEFORE recording task index
    // This ensures text that arrived before the task event is captured as pre-task content
    closeActiveTextBlock(state.contentBlocks, state.activeTextBlock);
    state.activeTextBlock = null;

    // Record the block index where taskId was captured
    // This allows splitting pre-task content from task-related content
    state.taskIdCapturedAtBlockIndex = state.contentBlocks.length;

    // Capture initial task state if present
    if (event.status?.state) {
      state.capturedTaskState = event.status.state as ChatMessage['taskState'];
      state.previousTaskState = state.capturedTaskState; // Initialize previousTaskState
    }

    // Update message with taskId and state (don't add content blocks for metadata events)
    const updatedMessage = buildMessageWithContentBlocks({
      baseMessage: assistantMessage,
      contentBlocks: state.contentBlocks,
      taskId: state.capturedTaskId,
      taskState: state.capturedTaskState,
      taskStartIndex: state.taskIdCapturedAtBlockIndex,
    });
    onMessageUpdate(updatedMessage);
  }
};

/**
 * Extract message text from parts (only agent role)
 */
const extractMessageText = (
  message: TaskStatusUpdateEvent['status']['message']
): { text: string; messageId?: string } => {
  if (!message?.parts || message.role !== 'agent') {
    return { text: '' };
  }

  const text = message.parts
    .filter(
      (part): part is Extract<typeof part, { kind: 'text' }> =>
        part.kind === 'text' && 'text' in part && part.text !== undefined
    )
    .map((part) => part.text)
    .join('');

  return { text, messageId: message.messageId };
};

/**
 * Create a status update block if conditions are met
 */
const createStatusUpdateBlock = (
  state: StreamingState,
  options: {
    newState: ChatMessage['taskState'] | undefined;
    hasStateChange: boolean;
    messageText: string;
    messageIdValue: string | undefined;
    timestamp: string | undefined;
    final: boolean;
  }
): void => {
  const { newState, hasStateChange, messageText, messageIdValue, timestamp, final } = options;

  if (!hasStateChange && (!messageText || messageText.trim().length === 0)) {
    return;
  }

  closeActiveTextBlock(state.contentBlocks, state.activeTextBlock);
  state.activeTextBlock = null;

  const eventTimestamp = timestamp ? new Date(timestamp) : new Date();
  state.lastEventTimestamp = eventTimestamp;

  const statusUpdateBlock: ContentBlock = {
    type: 'task-status-update',
    taskState: newState,
    previousState: state.previousTaskState,
    text: messageText.trim().length > 0 ? messageText : undefined,
    messageId: messageIdValue,
    final,
    timestamp: eventTimestamp,
  };
  state.contentBlocks.push(statusUpdateBlock);
};

/**
 * Process tool request from data part
 */
const processToolRequest = (
  state: StreamingState,
  data: Record<string, unknown>,
  eventTimestamp: Date,
  messageId: string
): void => {
  closeActiveTextBlock(state.contentBlocks, state.activeTextBlock);
  state.activeTextBlock = null;

  const toolBlock: ContentBlock = {
    type: 'tool',
    toolCallId: data.id as string,
    toolName: data.name as string,
    state: 'input-available',
    input: 'arguments' in data ? data.arguments : undefined,
    timestamp: eventTimestamp,
    messageId,
  };
  state.contentBlocks.push(toolBlock);
};

/**
 * Process tool response from data part
 */
const processToolResponse = (state: StreamingState, data: Record<string, unknown>, endTimestamp: Date): void => {
  const existingToolBlock = state.contentBlocks.find(
    (block) => block.type === 'tool' && block.toolCallId === (data.id as string)
  );

  if (existingToolBlock && existingToolBlock.type === 'tool') {
    const hasError = 'error' in data && data.error;
    existingToolBlock.state = hasError ? 'output-error' : 'output-available';

    if (hasError) {
      existingToolBlock.output = undefined;
<<<<<<< HEAD
    } else {
      existingToolBlock.output = 'result' in data ? data.result : undefined;
    }

    existingToolBlock.errorText = hasError ? (data.error as string) : undefined;
    existingToolBlock.endTimestamp = endTimestamp;
=======
      existingToolBlock.errorText = data.error as string;
    } else {
      existingToolBlock.output = 'result' in data ? data.result : undefined;
      existingToolBlock.errorText = undefined;
    }
>>>>>>> 2e0a3d4f
  }
};

/**
 * Process tool calls from message parts
 */
const processToolCalls = (
  state: StreamingState,
  message: TaskStatusUpdateEvent['status']['message'],
  timestamp: string
): void => {
  if (!message?.parts) {
    return;
  }

  const eventTimestamp = new Date(timestamp);
  for (const part of message.parts) {
    if (part.kind !== 'data' || !part.metadata?.data_type) {
      continue;
    }

    const dataType = part.metadata.data_type;
    const data = part.data;

    if (dataType === 'tool_request' && data?.id && data?.name) {
      processToolRequest(state, data, eventTimestamp, message.messageId);
    } else if (dataType === 'tool_response' && data?.id && data?.name) {
      processToolResponse(state, data, eventTimestamp);
    }
  }
};

/**
 * Handle status-update event to capture/update task state, tool calls, status updates, and message text
 */
export const handleStatusUpdateEvent = (
  event: TaskStatusUpdateEvent,
  state: StreamingState,
  assistantMessage: ChatMessage,
  onMessageUpdate: (message: ChatMessage) => void
): void => {
  // Capture taskId if not already captured
  if (event.taskId && !state.capturedTaskId) {
    state.capturedTaskId = event.taskId;
    state.taskIdCapturedAtBlockIndex = state.contentBlocks.length;
  }

  const message = event.status?.message;
  const timestamp = event.status?.timestamp;

  if (!(event.status?.state || message)) {
    return;
  }

  const newState = event.status?.state as ChatMessage['taskState'] | undefined;
  const hasStateChange = !!(newState && (!state.previousTaskState || state.previousTaskState !== newState));

  const { text: messageText, messageId: messageIdValue } = extractMessageText(message);

  createStatusUpdateBlock(state, {
    newState,
    hasStateChange,
    messageText,
    messageIdValue,
    timestamp,
    final: event.final ?? false,
  });

  if (timestamp) {
    processToolCalls(state, message, timestamp);
  }

  if (newState) {
    state.previousTaskState = newState;
    state.capturedTaskState = newState;
  }

  // Capture usage metadata from event (only update when present to keep cumulative data)
  if (event.metadata?.usage) {
    state.latestUsage = event.metadata.usage as ChatMessage['usage'];
  }

  const updatedMessage = buildMessageWithContentBlocks({
    baseMessage: assistantMessage,
    contentBlocks: state.contentBlocks,
    taskId: state.capturedTaskId,
    taskState: state.capturedTaskState,
    taskStartIndex: state.taskIdCapturedAtBlockIndex,
    usage: state.latestUsage,
  });
  onMessageUpdate(updatedMessage);
};

/**
 * Handle artifact-update event to capture and process artifacts
 * NEW: Creates artifact content blocks (updates existing if streaming)
 * Supports text and file parts (e.g., images)
 */
export const handleArtifactUpdateEvent = (
  event: TaskArtifactUpdateEvent,
  state: StreamingState,
  assistantMessage: ChatMessage,
  onMessageUpdate: (message: ChatMessage) => void
): void => {
  if (!event.artifact) {
    return;
  }

  // Capture taskId if not already captured
  if (event.taskId && !state.capturedTaskId) {
    state.capturedTaskId = event.taskId;
    state.taskIdCapturedAtBlockIndex = state.contentBlocks.length;
  }

  const artifact = event.artifact;
  const eventTimestamp = new Date();
  state.lastEventTimestamp = eventTimestamp;

  // Extract text from artifact parts
  const textChunk = (artifact.parts || [])
    .filter((part) => part.kind === 'text')
    .map((part) => part.text || '')
    .join('');

  // Stream into active artifact block (similar to activeTextBlock pattern)
  if (!state.activeTextBlock || state.activeTextBlock.type !== 'artifact') {
    // Create new active artifact block
    state.activeTextBlock = {
      type: 'artifact',
      artifactId: artifact.artifactId,
      name: artifact.name,
      description: artifact.description,
      parts: textChunk ? [{ kind: 'text' as const, text: textChunk }] : [],
      timestamp: eventTimestamp,
    };
  } else if (state.activeTextBlock.type === 'artifact' && state.activeTextBlock.artifactId === artifact.artifactId) {
    // Append to existing active artifact block
    const existingTextPart = state.activeTextBlock.parts.find((p) => p.kind === 'text');
    if (existingTextPart && existingTextPart.kind === 'text') {
      existingTextPart.text += textChunk;
    } else if (textChunk) {
      state.activeTextBlock.parts.push({ kind: 'text' as const, text: textChunk });
    }
    // Update metadata
    state.activeTextBlock.name = artifact.name || state.activeTextBlock.name;
    state.activeTextBlock.description = artifact.description || state.activeTextBlock.description;
  }

  // If this is the last chunk, close the active artifact block
  if (event.lastChunk && state.activeTextBlock?.type === 'artifact') {
    state.contentBlocks.push(state.activeTextBlock);
    state.activeTextBlock = null;
  }

  // Build message with current blocks + active artifact block (if streaming)
  const currentBlocks = [...state.contentBlocks];
  if (state.activeTextBlock && state.activeTextBlock.type === 'artifact') {
    currentBlocks.push(state.activeTextBlock);
  }

  const updatedMessage = buildMessageWithContentBlocks({
    baseMessage: assistantMessage,
    contentBlocks: currentBlocks,
    taskId: state.capturedTaskId,
    taskState: state.capturedTaskState,
    taskStartIndex: state.taskIdCapturedAtBlockIndex,
  });
  onMessageUpdate(updatedMessage);
};

/**
 * Handle text-delta event to accumulate streaming text
 * NOTE: Text-delta is now only for artifacts (protocol compliant)
 * Regular messages come via status-update events with message.parts
 */
export const handleTextDeltaEvent = (
  _textDelta: string,
  _state: StreamingState,
  _assistantMessage: ChatMessage,
  _onMessageUpdate: (message: ChatMessage) => void
): void => {
  // Text-delta events are deprecated for regular messages
  // They are only used for artifact streaming now (handled separately)
  // If we receive text-delta, it's likely duplicate artifact content
  // Skip processing to avoid duplicate text blocks
};<|MERGE_RESOLUTION|>--- conflicted
+++ resolved
@@ -185,20 +185,13 @@
 
     if (hasError) {
       existingToolBlock.output = undefined;
-<<<<<<< HEAD
-    } else {
-      existingToolBlock.output = 'result' in data ? data.result : undefined;
-    }
-
-    existingToolBlock.errorText = hasError ? (data.error as string) : undefined;
-    existingToolBlock.endTimestamp = endTimestamp;
-=======
       existingToolBlock.errorText = data.error as string;
     } else {
       existingToolBlock.output = 'result' in data ? data.result : undefined;
       existingToolBlock.errorText = undefined;
     }
->>>>>>> 2e0a3d4f
+
+    existingToolBlock.endTimestamp = endTimestamp;
   }
 };
 
