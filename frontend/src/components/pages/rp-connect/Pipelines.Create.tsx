--- conflicted
+++ resolved
@@ -38,7 +38,13 @@
 import { useListSecretsQuery } from 'react-query/api/secret';
 import { Link } from 'react-router-dom';
 import { CONNECT_WIZARD_CONNECTOR_KEY, CONNECT_WIZARD_TOPIC_KEY, CONNECT_WIZARD_USER_KEY } from 'state/connect/state';
-
+import { appGlobal } from '../../../state/appGlobal';
+import { pipelinesApi, rpcnSecretManagerApi } from '../../../state/backendApi';
+import { DefaultSkeleton } from '../../../utils/tsxUtils';
+import PageContent from '../../misc/PageContent';
+import PipelinesYamlEditor from '../../misc/PipelinesYamlEditor';
+import Tabs from '../../misc/tabs/Tabs';
+import { PageComponent, type PageInitHelper } from '../Page';
 import { extractLintHintsFromError, formatPipelineError } from './errors';
 import { CreatePipelineSidebar } from './onboarding/create-pipeline-sidebar';
 import { SecretsQuickAdd } from './secrets/Secrets.QuickAdd';
@@ -46,19 +52,12 @@
 import type { ConnectComponentType } from './types/schema';
 import type { AddUserFormData, WizardFormData } from './types/wizard';
 import { getConnectTemplate } from './utils/yaml';
-import { appGlobal } from '../../../state/appGlobal';
-import { pipelinesApi, rpcnSecretManagerApi } from '../../../state/backendApi';
-import { DefaultSkeleton } from '../../../utils/tsxUtils';
-import PageContent from '../../misc/PageContent';
-import PipelinesYamlEditor from '../../misc/PipelinesYamlEditor';
-import Tabs from '../../misc/tabs/Tabs';
-import { PageComponent, type PageInitHelper } from '../Page';
 
 const exampleContent = `
 `;
 
 @observer
-class RpConnectPipelinesCreate extends PageComponent {
+class RpConnectPipelinesCreate extends PageComponent<{}> {
   @observable fileName = '';
   @observable description = '';
   @observable tasks = MIN_TASKS;
@@ -96,9 +95,7 @@
   };
 
   render() {
-    if (!pipelinesApi.pipelines) {
-      return DefaultSkeleton;
-    }
+    if (!pipelinesApi.pipelines) return DefaultSkeleton;
     if (rpcnSecretManagerApi.secrets) {
       // inject secrets to editor
       this.secrets.updateWith(rpcnSecretManagerApi.secrets.map((value) => value.id));
@@ -112,11 +109,11 @@
 
       return (
         <Button
+          variant="solid"
           isDisabled={alreadyExists || isNameEmpty || this.isCreating}
+          loadingText="Creating..."
           isLoading={this.isCreating}
-          loadingText="Creating..."
           onClick={action(() => this.createPipeline(enableRpcnTiles ? undefined : toast))}
-          variant="solid"
         >
           Create
         </Button>
@@ -132,34 +129,22 @@
               <>
                 {' '}
                 try the{' '}
-                <UILink as={Link} onClick={this.handleWizardClick} to="/rp-connect/wizard">
+                <UILink as={Link} to="/rp-connect/wizard" onClick={this.handleWizardClick}>
                   wizard
                 </UILink>
                 ,{' '}
               </>
             )}
             see our{' '}
-            <UILink
-              href="https://docs.redpanda.com/redpanda-cloud/develop/connect/connect-quickstart/"
-              rel="noopener noreferrer"
-              target="_blank"
-            >
+            <UILink href="https://docs.redpanda.com/redpanda-cloud/develop/connect/connect-quickstart/" target="_blank">
               quickstart documentation
             </UILink>
             , our{' '}
-            <UILink
-              href="https://docs.redpanda.com/redpanda-cloud/develop/connect/cookbooks/"
-              rel="noopener noreferrer"
-              target="_blank"
-            >
+            <UILink href="https://docs.redpanda.com/redpanda-cloud/develop/connect/cookbooks/" target="_blank">
               library of examples
             </UILink>
             , or our{' '}
-            <UILink
-              href="https://docs.redpanda.com/redpanda-cloud/develop/connect/components/catalog/"
-              rel="noopener noreferrer"
-              target="_blank"
-            >
+            <UILink href="https://docs.redpanda.com/redpanda-cloud/develop/connect/components/catalog/" target="_blank">
               connector catalog
             </UILink>
             .
@@ -167,15 +152,15 @@
         </div>
 
         <Flex flexDirection="column" gap={3}>
-          <FormField errorText="Pipeline name is already in use" isInvalid={alreadyExists} label="Pipeline name">
+          <FormField label="Pipeline name" isInvalid={alreadyExists} errorText="Pipeline name is already in use">
             <Flex alignItems="center" gap="2">
               <Input
+                placeholder="Enter a config name..."
                 data-testid="pipelineName"
+                pattern="[a-zA-Z0-9_\-]+"
                 isRequired
+                value={this.fileName}
                 onChange={(x) => (this.fileName = x.target.value)}
-                pattern="[a-zA-Z0-9_\-]+"
-                placeholder="Enter a config name..."
-                value={this.fileName}
                 width={500}
               />
             </Flex>
@@ -183,28 +168,28 @@
           <FormField label="Description">
             <Input
               data-testid="pipelineDescription"
+              value={this.description}
               onChange={(x) => (this.description = x.target.value)}
-              value={this.description}
               width={500}
             />
           </FormField>
           <FormField
+            label="Compute Units"
             description="One compute unit is equivalent to 0.1 CPU and 400 MB of memory. This is enough to experiment with low-volume pipelines."
-            label="Compute Units"
             w={500}
           >
             <NumberInput
+              value={this.tasks}
+              onChange={(e) => (this.tasks = Number(e ?? MIN_TASKS))}
+              min={MIN_TASKS}
               max={MAX_TASKS}
               maxWidth={150}
-              min={MIN_TASKS}
-              onChange={(e) => (this.tasks = Number(e ?? MIN_TASKS))}
-              value={this.tasks}
             />
           </FormField>
         </Flex>
 
         <div className="mt-4">
-          <PipelineEditor onChange={(x) => (this.editorContent = x)} secrets={this.secrets} yaml={this.editorContent} />
+          <PipelineEditor yaml={this.editorContent} onChange={(x) => (this.editorContent = x)} secrets={this.secrets} />
         </div>
 
         {isFeatureFlagEnabled('enableRpcnTiles') && this.lintResults && Object.keys(this.lintResults).length > 0 && (
@@ -223,7 +208,7 @@
     );
   }
 
-  createPipeline(toast?: CreateToastFnReturn) {
+  async createPipeline(toast?: CreateToastFnReturn) {
     this.isCreating = true;
 
     pipelinesApi
@@ -240,7 +225,7 @@
             ...this.tags,
             __redpanda_cloud_pipeline_type: 'pipeline',
           },
-        })
+        }),
       )
       .then(
         action(async (r) => {
@@ -269,7 +254,7 @@
 
           await pipelinesApi.refreshPipelines(true);
           appGlobal.historyPush('/connect-clusters');
-        })
+        }),
       )
       .catch(
         action((err) => {
@@ -284,7 +269,7 @@
           } else {
             this.lintResults = extractLintHintsFromError(err);
           }
-        })
+        }),
       )
       .finally(() => {
         this.isCreating = false;
@@ -294,10 +279,10 @@
 
 export default RpConnectPipelinesCreate;
 
-type QuickActionsProps = {
+interface QuickActionsProps {
   editorInstance: editor.IStandaloneCodeEditor | null;
   resetAutocompleteSecrets: VoidFunction;
-};
+}
 
 const QuickActions = ({ editorInstance, resetAutocompleteSecrets }: QuickActionsProps) => {
   const { isOpen: isAddSecretOpen, onOpen: openAddSecret, onClose: closeAddSecret } = useDisclosure();
@@ -308,9 +293,7 @@
 
   const onAddSecret = (secretNotation: string) => {
     const selection = editorInstance.getSelection();
-    if (selection === null) {
-      return;
-    }
+    if (selection === null) return;
     const id = { major: 1, minor: 1 };
     const op = { identifier: id, range: selection, text: secretNotation, forceMoveMarkers: true };
     editorInstance.executeEdits('my-source', [op]);
@@ -319,27 +302,27 @@
   };
 
   return (
-    <div className="flex flex-col gap-3">
+    <div className="flex gap-3 flex-col">
       <Card>
         <CardHeader>
           <CardTitle>Variables</CardTitle>
           <CardDescription>Add a reference to a new or existing secret value, such as a key.</CardDescription>
         </CardHeader>
         <CardContent>
-          <NewButton onClick={openAddSecret} variant="secondary">
+          <NewButton variant="secondary" onClick={openAddSecret}>
             <PlusIcon className="size-4" color="white" />
             Add Secrets
           </NewButton>
         </CardContent>
       </Card>
-      <SecretsQuickAdd isOpen={isAddSecretOpen} onAdd={onAddSecret} onCloseAddSecret={closeAddSecret} />
+      <SecretsQuickAdd isOpen={isAddSecretOpen} onCloseAddSecret={closeAddSecret} onAdd={onAddSecret} />
     </div>
   );
 };
 
 const registerSecretsAutocomplete = async (
   monaco: Monaco,
-  setSecretAutocomplete: Dispatch<SetStateAction<IDisposable | undefined>>
+  setSecretAutocomplete: Dispatch<SetStateAction<IDisposable | undefined>>,
 ) => {
   await rpcnSecretManagerApi.refreshSecrets(true);
   const secrets = rpcnSecretManagerApi.secrets || [];
@@ -357,7 +340,7 @@
         label: `{secrets.${secret.id}}`,
         kind: monaco.languages.CompletionItemKind.Variable,
         insertText: `{secrets.${secret.id}}`,
-        range,
+        range: range,
       }));
       return {
         suggestions: completeItems,
@@ -385,15 +368,10 @@
     const [actualEditorContent, setActualEditorContent] = useState<string>('');
 
     const persistedConnectComponentTemplate = useMemo(() => {
-<<<<<<< HEAD
-      if (!(persistedFormData?.connectionName && persistedFormData?.connectionType)) {
-        return;
-=======
       const persistedInput = persistedFormData?.input;
       const persistedOutput = persistedFormData?.output;
       if (!persistedInput?.connectionName || !persistedInput?.connectionType) {
         return undefined;
->>>>>>> 1387af9f
       }
       const inputTemplate = getConnectTemplate({
         connectionName: persistedInput.connectionName,
@@ -411,16 +389,13 @@
       return inputTemplate;
     }, [persistedFormData]);
 
-    const yaml = useMemo(
-      () => (enableRpcnTiles && persistedConnectComponentTemplate ? persistedConnectComponentTemplate : p.yaml),
-      [enableRpcnTiles, persistedConnectComponentTemplate, p.yaml]
-    );
+    const yaml = useMemo(() => {
+      return enableRpcnTiles && persistedConnectComponentTemplate ? persistedConnectComponentTemplate : p.yaml;
+    }, [enableRpcnTiles, persistedConnectComponentTemplate, p.yaml]);
 
     const { data: secretsData, refetch: refetchSecrets } = useListSecretsQuery();
     const existingSecrets = useMemo(() => {
-      if (!secretsData?.secrets) {
-        return [];
-      }
+      if (!secretsData?.secrets) return [];
       return secretsData.secrets.map((secret) => secret?.id).filter(Boolean) as string[];
     }, [secretsData]);
 
@@ -436,23 +411,15 @@
     const [wizardUserData] = useSessionStorage<AddUserFormData>(CONNECT_WIZARD_USER_KEY);
 
     const secretDefaultValues = useMemo(() => {
-      if (!wizardUserData) {
-        return {};
-      }
+      if (!wizardUserData) return {};
       const values: Record<string, string> = {};
-      if (wizardUserData.username) {
-        values.REDPANDA_USERNAME = wizardUserData.username;
-      }
-      if (wizardUserData.password) {
-        values.REDPANDA_PASSWORD = wizardUserData.password;
-      }
+      if (wizardUserData.username) values.REDPANDA_USERNAME = wizardUserData.username;
+      if (wizardUserData.password) values.REDPANDA_PASSWORD = wizardUserData.password;
       return values;
     }, [wizardUserData]);
 
     const handleAddConnector = (connectionName: string, connectionType: ConnectComponentType) => {
-      if (!editorInstance) {
-        return;
-      }
+      if (!editorInstance) return;
 
       const currentValue = editorInstance.getValue();
       const mergedYaml = getConnectTemplate({
@@ -462,9 +429,7 @@
         existingYaml: currentValue,
       });
 
-      if (!mergedYaml) {
-        return;
-      }
+      if (!mergedYaml) return;
 
       editorInstance.setValue(mergedYaml);
     };
@@ -481,9 +446,7 @@
     // Sync actual editor content with editor instance
     // This ensures sidebar always sees what's actually in the editor
     useEffect(() => {
-      if (!editorInstance) {
-        return;
-      }
+      if (!editorInstance) return;
 
       // Read actual content from editor after mount
       const currentValue = editorInstance.getValue();
@@ -512,37 +475,35 @@
             content: () => (
               <div>
                 {/* yaml editor */}
-                <div className="flex min-h-[400px] gap-7">
+                <div className="min-h-[400px] flex gap-7">
                   <PipelinesYamlEditor
                     defaultPath="config.yaml"
+                    path="config.yaml"
                     defaultValue={yaml}
+                    onChange={(e) => {
+                      if (e) p.onChange?.(e);
+                    }}
                     language="yaml"
-                    onChange={(e) => {
-                      if (e) {
-                        p.onChange?.(e);
-                      }
+                    options={{
+                      readOnly: p.isDisabled,
                     }}
                     onMount={async (editor, monacoInstance) => {
                       setEditorInstance(editor);
                       setMonaco(monacoInstance);
                       await registerSecretsAutocomplete(monacoInstance, setSecretAutocomplete);
                     }}
-                    options={{
-                      readOnly: p.isDisabled,
-                    }}
-                    path="config.yaml"
                   />
 
                   {!p.isDisabled &&
                     (enableRpcnTiles ? (
                       <CreatePipelineSidebar
+                        editorInstance={editorInstance}
+                        onAddConnector={handleAddConnector}
                         detectedSecrets={detectedSecrets}
+                        existingSecrets={existingSecrets}
+                        secretDefaultValues={secretDefaultValues}
+                        onSecretsCreated={refetchSecrets}
                         editorContent={actualEditorContent}
-                        editorInstance={editorInstance}
-                        existingSecrets={existingSecrets}
-                        onAddConnector={handleAddConnector}
-                        onSecretsCreated={refetchSecrets}
-                        secretDefaultValues={secretDefaultValues}
                       />
                     ) : (
                       <QuickActions
@@ -550,8 +511,7 @@
                         resetAutocompleteSecrets={() => {
                           if (secretAutocomplete && monaco) {
                             secretAutocomplete.dispose();
-                            // biome-ignore lint/suspicious/noConsole: existing console error logging
-                            registerSecretsAutocomplete(monaco, setSecretAutocomplete).catch(console.error);
+                            registerSecretsAutocomplete(monaco, setSecretAutocomplete);
                           }
                         }}
                       />
@@ -565,9 +525,8 @@
                       <UIText>
                         This looks like a Kafka Connect configuration. For help with Redpanda Connect configurations,{' '}
                         <UILink
+                          target="_blank"
                           href="https://docs.redpanda.com/redpanda-cloud/develop/connect/connect-quickstart/"
-                          rel="noopener noreferrer"
-                          target="_blank"
                         >
                           see our quickstart documentation
                         </UILink>
@@ -588,7 +547,7 @@
         ]}
       />
     );
-  }
+  },
 );
 
 /**
