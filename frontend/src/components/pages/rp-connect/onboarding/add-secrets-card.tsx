import { Badge } from 'components/redpanda-ui/components/badge';
import { Button } from 'components/redpanda-ui/components/button';
import { Card, CardContent, CardDescription, CardHeader, CardTitle } from 'components/redpanda-ui/components/card';
import { Collapsible, CollapsibleContent, CollapsibleTrigger } from 'components/redpanda-ui/components/collapsible';
import { Text } from 'components/redpanda-ui/components/typography';
import { cn } from 'components/redpanda-ui/lib/utils';
import { AlertCircle, Check, ChevronDown, PlusIcon } from 'lucide-react';
import type { editor } from 'monaco-editor';
import { useCallback, useMemo, useState } from 'react';

export const AddSecretsCard = ({
  detectedSecrets,
  missingSecrets,
  existingSecrets,
  editorInstance,
  onOpenDialog,
}: {
  detectedSecrets: string[];
  missingSecrets: string[];
  existingSecrets: string[];
  editorInstance: editor.IStandaloneCodeEditor | null;
  onOpenDialog: () => void;
}) => {
  const [isOpen, setIsOpen] = useState(false);
  const detectedSecretsSet = useMemo(() => new Set(detectedSecrets), [detectedSecrets]);

  const categorizedSecrets = useMemo(() => {
    const used: string[] = [];
    const unused: string[] = [];

    for (const secret of existingSecrets) {
      if (detectedSecretsSet.has(secret)) {
        used.push(secret);
      } else {
        unused.push(secret);
      }
    }

    return { used, unused };
  }, [existingSecrets, detectedSecretsSet]);

  const { visibleSecrets, collapsibleSecrets, hasMore } = useMemo(() => {
    const allSecrets = [...categorizedSecrets.used, ...categorizedSecrets.unused];
    const visible = allSecrets.slice(0, 3);
    const collapsible = allSecrets.slice(3);
    const hasMore = allSecrets.length > 3;

    const visibleUsed = visible.filter((s) => categorizedSecrets.used.includes(s));
    const visibleUnused = visible.filter((s) => categorizedSecrets.unused.includes(s));

    const collapsibleUsed = collapsible.filter((s) => categorizedSecrets.used.includes(s));
    const collapsibleUnused = collapsible.filter((s) => categorizedSecrets.unused.includes(s));

    return {
      visibleSecrets: { used: visibleUsed, unused: visibleUnused },
      collapsibleSecrets: { used: collapsibleUsed, unused: collapsibleUnused },
      hasMore,
    };
  }, [categorizedSecrets]);

  const handleSecretClick = useCallback(
    (secretName: string) => {
      if (!editorInstance) {
        return;
      }

      const position = editorInstance.getPosition();
      if (!position) {
        return;
      }

      editorInstance.executeEdits('insert-secret', [
        {
          range: {
            startLineNumber: position.lineNumber,
            startColumn: position.column,
            endLineNumber: position.lineNumber,
            endColumn: position.column,
          },
          text: `\${secrets.${secretName}}`,
        },
      ]);

      editorInstance.focus();
    },
    [editorInstance]
  );
  return (
    <Card>
      <CardHeader>
        <CardTitle>Secrets</CardTitle>
        <CardDescription>Manage secret variables in your pipeline configuration.</CardDescription>
      </CardHeader>
      <CardContent>
        <div className="space-y-4">
          {existingSecrets.length > 0 && (
<<<<<<< HEAD
            <Collapsible open={isOpen} onOpenChange={setIsOpen}>
              <div className="flex flex-col gap-2">
                <Text className="text-sm font-medium">Existing Secrets:</Text>
                <div className="flex flex-wrap gap-2">
                  {visibleSecrets.used.map((secret) => (
                    <Badge key={secret} variant="green" className="font-mono" icon={<Check />}>
                      {`\${secrets.${secret}}`}
                    </Badge>
                  ))}
                  {visibleSecrets.unused.map((secret) => (
                    <Badge
                      key={secret}
                      variant="secondary"
                      className="font-mono cursor-pointer hover:opacity-80"
                      onClick={() => handleSecretClick(secret)}
                    >
                      {`\${secrets.${secret}}`}
                    </Badge>
                  ))}
                  <CollapsibleContent className="flex flex-wrap gap-2">
                    {collapsibleSecrets.used.map((secret) => (
                      <Badge key={secret} variant="green" className="font-mono" icon={<Check />}>
                        {`\${secrets.${secret}}`}
                      </Badge>
                    ))}
                    {collapsibleSecrets.unused.map((secret) => (
                      <Badge
                        key={secret}
                        variant="secondary"
                        className="font-mono cursor-pointer hover:opacity-80"
                        onClick={() => handleSecretClick(secret)}
                      >
                        {`\${secrets.${secret}}`}
                      </Badge>
                    ))}
                  </CollapsibleContent>
                  {hasMore && (
                    <CollapsibleTrigger asChild>
                      <Badge
                        variant="outline"
                        className="cursor-pointer hover:bg-accent hover:text-accent-foreground"
                        icon={<ChevronDown className={cn('transition-transform', isOpen && 'rotate-180')} />}
                      >
                        {isOpen ? 'Hide' : `${existingSecrets.length - 3} More`}
                      </Badge>
                    </CollapsibleTrigger>
                  )}
                </div>
=======
            <div className="flex flex-col gap-2">
              <Text className="font-medium text-sm">Existing Secrets:</Text>
              <div className="flex flex-wrap gap-2">
                {/* Used secrets - green with check icon */}
                {categorizedSecrets.used.map((secret) => (
                  <Badge className="font-mono" icon={<Check />} key={secret} variant="green">
                    {`\${secrets.${secret}}`}
                  </Badge>
                ))}
                {/* Unused secrets - clickable, secondary variant */}
                {categorizedSecrets.unused.map((secret) => (
                  <Badge
                    className="cursor-pointer font-mono hover:opacity-80"
                    key={secret}
                    onClick={() => handleSecretClick(secret)}
                    variant="secondary"
                  >
                    {`\${secrets.${secret}}`}
                  </Badge>
                ))}
>>>>>>> c31e9b83
              </div>
            </Collapsible>
          )}
          {missingSecrets.length > 0 && (
            <div className="flex flex-col gap-2">
              <Text className="font-medium text-destructive text-sm">Missing Secrets:</Text>
              <div className="flex flex-wrap gap-2">
                {missingSecrets.map((secret) => (
                  <Button key={secret} onClick={onOpenDialog} size="sm" variant="destructive">
                    <AlertCircle className="h-3 w-3" />
                    Create {secret}
                  </Button>
                ))}
              </div>
            </div>
          )}
          {existingSecrets.length === 0 && detectedSecrets.length === 0 && (
            <Text className="text-muted-foreground text-sm">
              Your pipeline doesn't reference any secrets yet. Use <code>$&#123;secrets.NAME&#125;</code> syntax to
              reference secrets.
            </Text>
          )}
<<<<<<< HEAD
          <Button variant="outline" size={existingSecrets.length > 0 ? 'sm' : 'default'} onClick={onOpenDialog}>
=======

          {/* Add button - always show */}
          <Button onClick={onOpenDialog} size={existingSecrets.length > 0 ? 'sm' : 'default'} variant="outline">
>>>>>>> c31e9b83
            <PlusIcon className="h-4 w-4" />
            {existingSecrets.length > 0 ? 'Add More Secrets' : 'Add Secret'}
          </Button>
        </div>
      </CardContent>
    </Card>
  );
};<|MERGE_RESOLUTION|>--- conflicted
+++ resolved
@@ -83,7 +83,7 @@
 
       editorInstance.focus();
     },
-    [editorInstance]
+    [editorInstance],
   );
   return (
     <Card>
@@ -94,7 +94,6 @@
       <CardContent>
         <div className="space-y-4">
           {existingSecrets.length > 0 && (
-<<<<<<< HEAD
             <Collapsible open={isOpen} onOpenChange={setIsOpen}>
               <div className="flex flex-col gap-2">
                 <Text className="text-sm font-medium">Existing Secrets:</Text>
@@ -143,28 +142,6 @@
                     </CollapsibleTrigger>
                   )}
                 </div>
-=======
-            <div className="flex flex-col gap-2">
-              <Text className="font-medium text-sm">Existing Secrets:</Text>
-              <div className="flex flex-wrap gap-2">
-                {/* Used secrets - green with check icon */}
-                {categorizedSecrets.used.map((secret) => (
-                  <Badge className="font-mono" icon={<Check />} key={secret} variant="green">
-                    {`\${secrets.${secret}}`}
-                  </Badge>
-                ))}
-                {/* Unused secrets - clickable, secondary variant */}
-                {categorizedSecrets.unused.map((secret) => (
-                  <Badge
-                    className="cursor-pointer font-mono hover:opacity-80"
-                    key={secret}
-                    onClick={() => handleSecretClick(secret)}
-                    variant="secondary"
-                  >
-                    {`\${secrets.${secret}}`}
-                  </Badge>
-                ))}
->>>>>>> c31e9b83
               </div>
             </Collapsible>
           )}
@@ -187,13 +164,7 @@
               reference secrets.
             </Text>
           )}
-<<<<<<< HEAD
           <Button variant="outline" size={existingSecrets.length > 0 ? 'sm' : 'default'} onClick={onOpenDialog}>
-=======
-
-          {/* Add button - always show */}
-          <Button onClick={onOpenDialog} size={existingSecrets.length > 0 ? 'sm' : 'default'} variant="outline">
->>>>>>> c31e9b83
             <PlusIcon className="h-4 w-4" />
             {existingSecrets.length > 0 ? 'Add More Secrets' : 'Add Secret'}
           </Button>
