import { Alert, AlertDescription } from 'components/redpanda-ui/components/alert';
import {
  Dialog,
  DialogBody,
  DialogContent,
  DialogDescription,
  DialogHeader,
  DialogTitle,
} from 'components/redpanda-ui/components/dialog';
import { QuickAddSecrets } from 'components/ui/secret/quick-add-secrets';
import { AlertTriangle } from 'lucide-react';
import { Scope } from 'protogen/redpanda/api/dataplane/v1/secret_pb';
import { useState } from 'react';

export const AddSecretsDialog = ({
  isOpen,
  onClose,
  missingSecrets,
  existingSecrets,
  defaultValues,
  onSecretsCreated,
}: {
  isOpen: boolean;
  onClose: () => void;
  missingSecrets: string[];
  existingSecrets: string[];
  defaultValues: Record<string, string>;
  onSecretsCreated: () => void;
}) => {
  const [errorMessages, setErrorMessages] = useState<string[]>([]);

  const handleError = (errors: string[]) => {
    setErrorMessages(errors);
  };

  const handleSecretsCreated = () => {
    setErrorMessages([]);
    onSecretsCreated();
  };

  return (
<<<<<<< HEAD
    <Dialog onOpenChange={onClose} open={isOpen}>
      <DialogOverlay />
=======
    <Dialog open={isOpen} onOpenChange={onClose}>
>>>>>>> 1387af9f
      <DialogContent size="xl">
        <DialogHeader>
          <DialogTitle>Add Secrets</DialogTitle>
          <DialogDescription>Add secrets to your pipeline.</DialogDescription>
        </DialogHeader>
        <DialogBody>
          {errorMessages.length > 0 && (
            <Alert className="mb-4" variant="destructive">
              <AlertTriangle className="h-4 w-4" />
              <AlertDescription>
                <div className="space-y-1">
                  {errorMessages.map((message, index) => (
                    <div key={index}>{message}</div>
                  ))}
                </div>
              </AlertDescription>
            </Alert>
          )}
          <QuickAddSecrets
            defaultValues={defaultValues}
            enableNewSecrets
            existingSecrets={existingSecrets}
            onError={handleError}
            onSecretsCreated={handleSecretsCreated}
            requiredSecrets={missingSecrets}
            scopes={[Scope.REDPANDA_CONNECT]}
          />
        </DialogBody>
      </DialogContent>
    </Dialog>
  );
};<|MERGE_RESOLUTION|>--- conflicted
+++ resolved
@@ -39,12 +39,7 @@
   };
 
   return (
-<<<<<<< HEAD
-    <Dialog onOpenChange={onClose} open={isOpen}>
-      <DialogOverlay />
-=======
     <Dialog open={isOpen} onOpenChange={onClose}>
->>>>>>> 1387af9f
       <DialogContent size="xl">
         <DialogHeader>
           <DialogTitle>Add Secrets</DialogTitle>
@@ -52,7 +47,7 @@
         </DialogHeader>
         <DialogBody>
           {errorMessages.length > 0 && (
-            <Alert className="mb-4" variant="destructive">
+            <Alert variant="destructive" className="mb-4">
               <AlertTriangle className="h-4 w-4" />
               <AlertDescription>
                 <div className="space-y-1">
@@ -64,13 +59,13 @@
             </Alert>
           )}
           <QuickAddSecrets
+            requiredSecrets={missingSecrets}
+            existingSecrets={existingSecrets}
+            scopes={[Scope.REDPANDA_CONNECT]}
             defaultValues={defaultValues}
+            onSecretsCreated={handleSecretsCreated}
             enableNewSecrets
-            existingSecrets={existingSecrets}
             onError={handleError}
-            onSecretsCreated={handleSecretsCreated}
-            requiredSecrets={missingSecrets}
-            scopes={[Scope.REDPANDA_CONNECT]}
           />
         </DialogBody>
       </DialogContent>
