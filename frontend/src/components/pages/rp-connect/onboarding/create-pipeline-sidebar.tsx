--- conflicted
+++ resolved
@@ -1,12 +1,11 @@
 import { useDisclosure } from '@redpanda-data/ui';
 import type { editor } from 'monaco-editor';
 import { memo, useMemo, useState } from 'react';
-
+import type { ConnectComponentType } from '../types/schema';
 import { AddConnectorDialog } from './add-connector-dialog';
 import { AddConnectorsCard } from './add-connectors-card';
 import { AddSecretsCard } from './add-secrets-card';
 import { AddSecretsDialog } from './add-secrets-dialog';
-import type { ConnectComponentType } from '../types/schema';
 
 type CreatePipelineSidebarProps = {
   editorInstance: editor.IStandaloneCodeEditor | null;
@@ -76,16 +75,12 @@
           onSecretsCreated={handleSecretsCreated}
         />
 
-<<<<<<< HEAD
         <AddConnectorsCard
           onAddConnector={handleConnectorTypeChange}
           hasInput={hasInput}
           hasOutput={hasOutput}
           editorContent={editorContent}
         />
-=======
-        <AddConnectorsCard hasInput={hasInput} hasOutput={hasOutput} onAddConnector={handleConnectorTypeChange} />
->>>>>>> c31e9b83
 
         <AddConnectorDialog
           connectorType={selectedConnector}
@@ -95,5 +90,5 @@
         />
       </div>
     );
-  }
+  },
 );