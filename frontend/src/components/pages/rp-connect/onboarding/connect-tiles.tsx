--- conflicted
+++ resolved
@@ -1,10 +1,5 @@
 import { zodResolver } from '@hookform/resolvers/zod';
-<<<<<<< HEAD
-import { type ComponentName, componentLogoMap } from 'assets/connectors/componentLogoMap';
-=======
 import { type ComponentName, componentLogoMap } from 'assets/connectors/component-logo-map';
-import { Badge } from 'components/redpanda-ui/components/badge';
->>>>>>> affca0c0
 import {
   Card,
   CardContent,
@@ -241,20 +236,6 @@
                       }))}
                       value={selectedCategories}
                       onValueChange={setSelectedCategories}
-<<<<<<< HEAD
-=======
-                      options={categories.map((category) => {
-                        const { icon, text, variant: badgeVariant } = getCategoryBadgeProps(category.id);
-                        return {
-                          value: category.id,
-                          label: (
-                            <Badge icon={icon} variant={badgeVariant}>
-                              {text}
-                            </Badge>
-                          ),
-                        };
-                      })}
->>>>>>> affca0c0
                       placeholder="Databases, Social..."
                       width="full"
                     />
