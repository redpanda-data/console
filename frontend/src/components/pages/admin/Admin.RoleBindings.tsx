import { Component, ReactNode } from "react";
<<<<<<< HEAD
import React from "react";
import { RoleBinding, Subject } from "../../../state/restInterfaces";
import { Collapse } from "antd";
import { observer } from "mobx-react";
import { api, } from "../../../state/backendApi";
import '../../../utils/arrayExtensions';
import { QuickTable, ObjToKv, DefaultSkeleton } from "../../../utils/tsxUtils";
@observer
export class AdminRoleBindings extends Component {

    render() {
        if (!api.adminInfo) return DefaultSkeleton;
        const roleBindings = api.adminInfo.roleBindings;

        return "bindings, along with a listing of all members in each subject group will be added later"

        // const groupMap = api.AdminInfo.groups.toMap(x => x.name, x => x);

        // const table = <Table
        //     size={'middle'} style={{ margin: '0', padding: '0', whiteSpace: 'nowrap' }} bordered={false}
        //     showSorterTooltip={false}
        //     dataSource={roleBindings}
        //     rowClassName={() => 'hoverLink'}
        //     rowKey={(x, i) => x.roleName}
        //     columns={[
        //         { title: 'Metadata', dataIndex: 'metadata', render: (t, r) => <code>{ToJson(r.metadata)}</code> },
        //         { width: 2, title: 'Role', dataIndex: 'roleName', sorter: sortField('roleName') },
        //         { width: 1, title: 'Subjects', dataIndex: 'subjects', render: (t, r) => r.subjects?.length ?? 0, sorter: (a, b) => (a.subjects?.length - b.subjects?.length) ?? 0 },
        //     ]}
        //     // expandIconAsCell={false} broken after upgrade to antd4
        //     expandIconColumnIndex={0}
        //     expandRowByClick={true}
        //     expandedRowRender={(rb: RoleBinding) => {
        //         return rb.subjects.map(s => <SubjectComponent key={rb.roleName} subject={s} group={s.kind === 'group' ? groupMap.get(s.name) : undefined} />)
        //     }}
        // />

        /*
        const groupMap = api.AdminInfo.groups.toMap(x => x.name, x => x);

        const table = <Table
            size={'middle'} style={{ margin: '0', padding: '0', whiteSpace: 'nowrap' }} bordered={false}
            showSorterTooltip={false}
            dataSource={roleBindings}
            rowClassName={() => 'hoverLink'}
            rowKey={(x, i) => x.roleName}
            columns={[
                { title: 'Metadata', dataIndex: 'metadata', render: (t, r) => <code>{ToJson(r.metadata)}</code> },
                { width: 2, title: 'Role', dataIndex: 'roleName', sorter: sortField('roleName') },
                { width: 1, title: 'Subjects', dataIndex: 'subjects', render: (t, r) => r.subjects?.length ?? 0, sorter: (a, b) => (a.subjects?.length - b.subjects?.length) ?? 0 },
            ]}
            // expandIconAsCell={false} broken after upgrade to antd4
            expandIconColumnIndex={0}
            expandRowByClick={true}
            expandedRowRender={(rb: RoleBinding) => {
                return rb.subjects.map(s => <SubjectComponent key={rb.roleName} subject={s} group={s.kind === 'group' ? groupMap.get(s.name) : undefined} />)
            }}
        />
        */

        // return <MotionAlways>
        //     {table}
        // </MotionAlways>
    }
}
=======
import { RoleBinding, Subject } from "../../../state/restInterfaces";
import { Collapse } from "antd";
import '../../../utils/arrayExtensions';
import { QuickTable, ObjToKv } from "../../../utils/tsxUtils";
>>>>>>> 4a85e175

export class RoleBindingComponent extends Component<{ binding: RoleBinding }>{
    render() {
        const binding = this.props.binding;

        const rows: [any, any][] = [
            [<span className='resourceLabel'>Binding</span>, <span className='roleBindingId'>{binding.ephemeralId}</span>],
            [<span className="resourceLabelSub">Metadata</span>, QuickTable(ObjToKv(binding.metadata), { tableStyle: { width: 'auto', fontFamily: 'monospace', fontSize: '80%' }, gapWidth: '6px' })],
            [<span className="resourceLabelSub">Subjects</span>, <Expander title='click to expand' className='subjectListExpander'>{binding.subjects.map(s => <SubjectComponent key={s.name + s.providerName} subject={s} />)}</Expander>]
        ];

        const t = QuickTable(rows, {
            tableClassName: 'permissionTable',
            tableStyle: { width: 'auto' },
            gapWidth: '8px',
            gapHeight: '4px',
            keyStyle: { fontSize: '80%', whiteSpace: 'nowrap', width: '1%', verticalAlign: 'top', padding: '1px 0px' },
            keyAlign: 'right',
        });

        return t;
    }
}

export class Expander extends Component<{ title: ReactNode, className?: string }> {
    render() {
        return <Collapse bordered={false} className={'expander ' + this.props.className}>
            <Collapse.Panel key={0} header={this.props.title}>{this.props.children}</Collapse.Panel>
        </Collapse>
    }
}

export class SubjectComponent extends Component<{ subject: Subject }>{
    render() {
        const s = this.props.subject;
        // todo: this is a placeholder, to be completely replaced...

        return <>
            <div>
                <span>{s.providerName}</span>
                {'-'}
                <span style={{ textTransform: 'capitalize' }}>{s.subjectKindName}</span>
                {': '}
                <span>{s.name}</span>
                <span>{s.organization && ` (Org: ${s.organization})`}</span>
            </div>
        </>
    }
}<|MERGE_RESOLUTION|>--- conflicted
+++ resolved
@@ -1,76 +1,9 @@
 import { Component, ReactNode } from "react";
-<<<<<<< HEAD
 import React from "react";
-import { RoleBinding, Subject } from "../../../state/restInterfaces";
-import { Collapse } from "antd";
-import { observer } from "mobx-react";
-import { api, } from "../../../state/backendApi";
-import '../../../utils/arrayExtensions';
-import { QuickTable, ObjToKv, DefaultSkeleton } from "../../../utils/tsxUtils";
-@observer
-export class AdminRoleBindings extends Component {
-
-    render() {
-        if (!api.adminInfo) return DefaultSkeleton;
-        const roleBindings = api.adminInfo.roleBindings;
-
-        return "bindings, along with a listing of all members in each subject group will be added later"
-
-        // const groupMap = api.AdminInfo.groups.toMap(x => x.name, x => x);
-
-        // const table = <Table
-        //     size={'middle'} style={{ margin: '0', padding: '0', whiteSpace: 'nowrap' }} bordered={false}
-        //     showSorterTooltip={false}
-        //     dataSource={roleBindings}
-        //     rowClassName={() => 'hoverLink'}
-        //     rowKey={(x, i) => x.roleName}
-        //     columns={[
-        //         { title: 'Metadata', dataIndex: 'metadata', render: (t, r) => <code>{ToJson(r.metadata)}</code> },
-        //         { width: 2, title: 'Role', dataIndex: 'roleName', sorter: sortField('roleName') },
-        //         { width: 1, title: 'Subjects', dataIndex: 'subjects', render: (t, r) => r.subjects?.length ?? 0, sorter: (a, b) => (a.subjects?.length - b.subjects?.length) ?? 0 },
-        //     ]}
-        //     // expandIconAsCell={false} broken after upgrade to antd4
-        //     expandIconColumnIndex={0}
-        //     expandRowByClick={true}
-        //     expandedRowRender={(rb: RoleBinding) => {
-        //         return rb.subjects.map(s => <SubjectComponent key={rb.roleName} subject={s} group={s.kind === 'group' ? groupMap.get(s.name) : undefined} />)
-        //     }}
-        // />
-
-        /*
-        const groupMap = api.AdminInfo.groups.toMap(x => x.name, x => x);
-
-        const table = <Table
-            size={'middle'} style={{ margin: '0', padding: '0', whiteSpace: 'nowrap' }} bordered={false}
-            showSorterTooltip={false}
-            dataSource={roleBindings}
-            rowClassName={() => 'hoverLink'}
-            rowKey={(x, i) => x.roleName}
-            columns={[
-                { title: 'Metadata', dataIndex: 'metadata', render: (t, r) => <code>{ToJson(r.metadata)}</code> },
-                { width: 2, title: 'Role', dataIndex: 'roleName', sorter: sortField('roleName') },
-                { width: 1, title: 'Subjects', dataIndex: 'subjects', render: (t, r) => r.subjects?.length ?? 0, sorter: (a, b) => (a.subjects?.length - b.subjects?.length) ?? 0 },
-            ]}
-            // expandIconAsCell={false} broken after upgrade to antd4
-            expandIconColumnIndex={0}
-            expandRowByClick={true}
-            expandedRowRender={(rb: RoleBinding) => {
-                return rb.subjects.map(s => <SubjectComponent key={rb.roleName} subject={s} group={s.kind === 'group' ? groupMap.get(s.name) : undefined} />)
-            }}
-        />
-        */
-
-        // return <MotionAlways>
-        //     {table}
-        // </MotionAlways>
-    }
-}
-=======
 import { RoleBinding, Subject } from "../../../state/restInterfaces";
 import { Collapse } from "antd";
 import '../../../utils/arrayExtensions';
 import { QuickTable, ObjToKv } from "../../../utils/tsxUtils";
->>>>>>> 4a85e175
 
 export class RoleBindingComponent extends Component<{ binding: RoleBinding }>{
     render() {
