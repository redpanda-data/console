--- conflicted
+++ resolved
@@ -188,14 +188,14 @@
     <PageContent key="b">
       <ToastContainer />
       {/* Statistics Bar */}
-      <Flex alignItems="center" gap="1rem">
+      <Flex alignItems="center" data-testid="schema-list-stats" gap="1rem">
         <SmallStat title="Mode">{schemaMode ?? <InlineSkeleton width="100px" />}</SmallStat>
         <Divider height="2ch" orientation="vertical" />
         <SmallStat title="Compatibility">{schemaCompatibility ?? <InlineSkeleton width="100px" />}</SmallStat>
       </Flex>
 
       <Button
-        disabledReason={
+        data-testid="schema-list-edit-compatibility-btn"disabledReason={
           api.userData?.canManageSchemaRegistry === false
             ? "You don't have the 'canManageSchemaRegistry' permission"
             : undefined
@@ -233,7 +233,7 @@
       <Drawer direction="right" onOpenChange={setIsHelpSidebarOpen} open={isHelpSidebarOpen}>
         <DrawerContent aria-labelledby="schema-help-title" className="w-[600px] sm:max-w-[600px]" role="dialog">
           <DrawerHeader className="border-b">
-            <DrawerTitle data-testid="schema-help-title" id="schema-help-title">
+            <DrawerTitle data-testid="schema-search-header" id="schema-help-title">
               Schema Search Help
             </DrawerTitle>
           </DrawerHeader>
@@ -291,12 +291,12 @@
           );
         }
 
-<<<<<<< HEAD
         return (
           <Section>
             <Flex justifyContent={'space-between'} pb={3}>
               <Button
                 colorScheme="brand"
+                data-testid="schema-list-create-btn"
                 disabledReason={
                   api.userData?.canCreateSchemas === false
                     ? "You don't have the 'canCreateSchemas' permission"
@@ -306,7 +306,7 @@
               >
                 Create new schema
               </Button>
-              <Checkbox
+              <Checkbox data-testid="schema-list-show-soft-deleted-checkbox"
                 isChecked={showSoftDeleted}
                 onChange={(e) => {
                   setShowSoftDeleted(e.target.checked);
@@ -340,7 +340,7 @@
                             hasArrow
                             label="This subject has been soft-deleted. It can be restored or permanently deleted."
                           >
-                            <Box>
+                            <Box data-testid="schema-list-soft-deleted-icon">
                               <ArchiveIcon height={16} style={{ color: 'var(--chakra-colors-gray-400)' }} width={16} />
                             </Box>
                           </Tooltip>
@@ -366,241 +366,11 @@
                   cell: ({ row: { original: r } }) => (
                     <Button
                       color="gray.500"
+                    data-testid={`schema-list-delete-btn-${r.name}`}
                       disabledReason={
                         api.userData?.canDeleteSchemas === false
                           ? "You don't have the 'canDeleteSchemas' permission"
                           : undefined
-=======
-    let filteredSubjects = api.schemaSubjects;
-    if (uiSettings.schemaList.quickSearch) {
-      filteredSubjects = filteredSubjects.filter((s) => this.isFilterMatch(uiSettings.schemaList.quickSearch, s));
-    }
-    filteredSubjects = filteredSubjects.filter(
-      (x) => uiSettings.schemaList.showSoftDeleted || !(uiSettings.schemaList.showSoftDeleted || x.isSoftDeleted)
-    );
-
-    return (
-      <PageContent key="b">
-        <ToastContainer />
-        {/* Statistics Bar */}
-        <Flex alignItems="center" data-testid="schema-list-stats" gap="1rem">
-          <SmallStat title="Mode">{api.schemaMode ?? <InlineSkeleton width="100px" />}</SmallStat>
-          <Divider height="2ch" orientation="vertical" />
-          <SmallStat title="Compatibility">{api.schemaCompatibility ?? <InlineSkeleton width="100px" />}</SmallStat>
-        </Flex>
-
-        <Button
-          data-testid="schema-list-edit-compatibility-btn"
-          disabledReason={
-            api.userData?.canManageSchemaRegistry === false
-              ? "You don't have the 'canManageSchemaRegistry' permission"
-              : undefined
-          }
-          mb="4"
-          onClick={() => appGlobal.historyPush('/schema-registry/edit-compatibility')}
-          variant="outline"
-          width="fit-content"
-        >
-          Edit compatibility
-        </Button>
-
-        {renderRequestErrors()}
-
-        <Flex alignItems="center" gap="4">
-          <SearchField
-            data-testid="schema-list-search-field"
-            placeholderText="Filter by subject name or schema ID..."
-            searchText={uiSettings.schemaList.quickSearch}
-            setSearchText={action((filterText) => {
-              uiSettings.schemaList.quickSearch = filterText;
-              this.triggerSearchBySchemaId();
-            })}
-            width="350px"
-          />
-          <Spinner
-            data-testid="schema-list-search-spinner"
-            display={this.isLoadingSchemaVersionMatches ? undefined : 'none'}
-            size="md"
-          />
-        </Flex>
-
-        <Button
-          cursor="pointer"
-          data-testid="schema-search-help"
-          fontWeight={400}
-          mb=".5rem"
-          mr="auto"
-          onClick={() => (this.isHelpSidebarOpen = true)}
-          paddingInline={0}
-          textDecoration="underline"
-          variant="link"
-        >
-          Help with schema search
-        </Button>
-        <Drawer
-          isOpen={this.isHelpSidebarOpen}
-          onClose={() => (this.isHelpSidebarOpen = false)}
-          placement="right"
-          size="md"
-        >
-          <DrawerOverlay />
-          <DrawerContent>
-            <DrawerCloseButton />
-            <DrawerHeader data-testid="schema-search-header">Schema Search Help</DrawerHeader>
-
-            <DrawerBody>
-              <Heading mt={4} size="md">
-                Filtering schemas
-              </Heading>
-              There are two ways to filter schemas, and they work a little differently.
-              <Heading mt={4} size="md">
-                Schema ID
-              </Heading>
-              If a number matches a schema ID, the results include all subjects referencing that schema.
-              <Heading mt={4} size="md">
-                Subject name
-              </Heading>
-              To search subject names, enter that specific name or a regex.
-            </DrawerBody>
-          </DrawerContent>
-        </Drawer>
-
-        <Section>
-          <Flex justifyContent={'space-between'} pb={3}>
-            <Button
-              colorScheme="brand"
-              data-testid="schema-list-create-btn"
-              disabledReason={
-                api.userData?.canCreateSchemas === false
-                  ? "You don't have the 'canCreateSchemas' permission"
-                  : undefined
-              }
-              onClick={() => appGlobal.historyPush('/schema-registry/create')}
-            >
-              Create new schema
-            </Button>
-            <Checkbox
-              data-testid="schema-list-show-soft-deleted-checkbox"
-              isChecked={uiSettings.schemaList.showSoftDeleted}
-              onChange={(e) => (uiSettings.schemaList.showSoftDeleted = e.target.checked)}
-            >
-              Show soft-deleted
-            </Checkbox>
-          </Flex>
-
-          <DataTable<SchemaRegistrySubject>
-            columns={[
-              {
-                header: 'Name',
-                accessorKey: 'name',
-                size: Number.POSITIVE_INFINITY,
-                cell: ({
-                  row: {
-                    original: { name, isSoftDeleted },
-                  },
-                }) => (
-                  <Box whiteSpace="break-spaces" wordBreak="break-word">
-                    <Flex alignItems="center" gap={2}>
-                      <Link
-                        data-testid="schema-registry-table-name"
-                        to={`/schema-registry/subjects/${encodeURIComponentPercents(name)}?version=latest`}
-                      >
-                        {name}
-                      </Link>
-                      {isSoftDeleted && (
-                        <Tooltip
-                          hasArrow
-                          label="This subject has been soft-deleted. It can be restored or permanently deleted."
-                        >
-                          <Box data-testid="schema-list-soft-deleted-icon">
-                            <ArchiveIcon height={16} style={{ color: 'var(--chakra-colors-gray-400)' }} width={16} />
-                          </Box>
-                        </Tooltip>
-                      )}
-                    </Flex>
-                  </Box>
-                ),
-              },
-              {
-                header: 'Type',
-                cell: ({ row: { original: r } }) => <SchemaTypeColumn name={r.name} />,
-                size: 100,
-              },
-              {
-                header: 'Compatibility',
-                cell: ({ row: { original: r } }) => <SchemaCompatibilityColumn name={r.name} />,
-                size: 100,
-              },
-              {
-                header: 'Latest Version',
-                cell: ({ row: { original: r } }) => <LatestVersionColumn name={r.name} />,
-                size: 100,
-              },
-              {
-                header: '',
-                id: 'actions',
-                cell: ({ row: { original: r } }) => (
-                  <Button
-                    color="gray.500"
-                    data-testid={`schema-list-delete-btn-${r.name}`}
-                    disabledReason={
-                      api.userData?.canDeleteSchemas === false
-                        ? "You don't have the 'canDeleteSchemas' permission"
-                        : undefined
-                    }
-                    height="16px"
-                    onClick={(e) => {
-                      e.stopPropagation();
-                      e.preventDefault();
-
-                      if (r.isSoftDeleted) {
-                        openPermanentDeleteModal(r.name, () => {
-                          api
-                            .deleteSchemaSubject(r.name, true)
-                            .then(() => {
-                              toast({
-                                status: 'success',
-                                duration: 4000,
-                                isClosable: false,
-                                title: 'Subject permanently deleted',
-                              });
-                              api.refreshSchemaSubjects(true);
-                              appGlobal.historyPush('/schema-registry/');
-                            })
-                            .catch((err) => {
-                              toast({
-                                status: 'error',
-                                duration: null,
-                                isClosable: true,
-                                title: 'Failed to permanently delete subject',
-                                description: String(err),
-                              });
-                            });
-                        });
-                      } else {
-                        openDeleteModal(r.name, () => {
-                          api
-                            .deleteSchemaSubject(r.name, false)
-                            .then(() => {
-                              toast({
-                                status: 'success',
-                                duration: 4000,
-                                isClosable: false,
-                                title: 'Subject soft-deleted',
-                              });
-                              api.refreshSchemaSubjects(true);
-                            })
-                            .catch((err) => {
-                              toast({
-                                status: 'error',
-                                duration: null,
-                                isClosable: true,
-                                title: 'Failed to soft-delete subject',
-                                description: String(err),
-                              });
-                            });
-                        });
->>>>>>> b80c8c74
                       }
                       height="16px"
                       onClick={(e) => {
