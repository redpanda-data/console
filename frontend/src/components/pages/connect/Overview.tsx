--- conflicted
+++ resolved
@@ -15,17 +15,6 @@
 import { observer, useLocalObservable } from 'mobx-react';
 import { Component, type FunctionComponent } from 'react';
 import { useLocation } from 'react-router-dom';
-
-import {
-  ConnectorClass,
-  ConnectorsColumn,
-  errIcon,
-  mr05,
-  NotConfigured,
-  OverviewStatisticsCard,
-  TaskState,
-  TasksColumn,
-} from './helper';
 import { isFeatureFlagEnabled, isServerless } from '../../../config';
 import { ListSecretScopesRequestSchema } from '../../../protogen/redpanda/api/dataplane/v1/secret_pb';
 import { appGlobal } from '../../../state/appGlobal';
@@ -41,21 +30,29 @@
 import { PageComponent, type PageInitHelper } from '../Page';
 import RpConnectPipelinesList from '../rp-connect/Pipelines.List';
 import { RedpandaConnectIntro } from '../rp-connect/RedpandaConnectIntro';
-
-const ConnectView = {
-  KafkaConnect: 'kafka-connect',
-  RedpandaConnect: 'redpanda-connect',
-  RedpandaConnectSecret: 'redpanda-connect-secret',
-} as const;
-
-type ConnectViewType = (typeof ConnectView)[keyof typeof ConnectView];
+import {
+  ConnectorClass,
+  ConnectorsColumn,
+  errIcon,
+  mr05,
+  NotConfigured,
+  OverviewStatisticsCard,
+  TaskState,
+  TasksColumn,
+} from './helper';
+
+enum ConnectView {
+  KafkaConnect = 'kafka-connect',
+  RedpandaConnect = 'redpanda-connect',
+  RedpandaConnectSecret = 'redpanda-connect-secret',
+}
 
 /**
  * The Redpanda Connect Secret Manager introduces a new tab in Redpanda Connect.
  * this logic determines which tab should be opened based on the `defaultTab`
  * query parameter in the URL.
  */
-const getDefaultView = (defaultView: string): { initialTab: ConnectViewType; redpandaConnectTab: ConnectViewType } => {
+const getDefaultView = (defaultView: string): { initialTab: ConnectView; redpandaConnectTab: ConnectView } => {
   const showKafkaTab = { initialTab: ConnectView.KafkaConnect, redpandaConnectTab: ConnectView.RedpandaConnect };
   const showRedpandaConnectTab = {
     initialTab: ConnectView.RedpandaConnect,
@@ -87,12 +84,9 @@
     p.title = 'Overview';
     p.addBreadcrumb('Connect', '/connect-clusters');
 
-    // biome-ignore lint/suspicious/noConsole: intentional console usage
-    this.checkRPCNSecretEnable().catch(console.error);
-    // biome-ignore lint/suspicious/noConsole: intentional console usage
-    this.refreshData().catch(console.error);
-    // biome-ignore lint/suspicious/noConsole: intentional console usage
-    appGlobal.onRefresh = () => this.refreshData().catch(console.error);
+    this.checkRPCNSecretEnable();
+    this.refreshData();
+    appGlobal.onRefresh = () => this.refreshData();
   }
 
   async checkRPCNSecretEnable() {
@@ -123,19 +117,6 @@
         ),
         content: (
           <Box>
-<<<<<<< HEAD
-            <Text mb={4}>
-              Redpanda Connect is an alternative to Kafka Connect. Choose from a growing ecosystem of readily available
-              connectors.{' '}
-              <Link
-                href="https://docs.redpanda.com/redpanda-cloud/develop/connect/about/"
-                rel="noopener noreferrer"
-                target="_blank"
-              >
-                Learn more.
-              </Link>
-            </Text>
-=======
             {!isFeatureFlagEnabled('enableRpcnTiles') && (
               <Text mb={4}>
                 Redpanda Connect is an alternative to Kafka Connect. Choose from a growing ecosystem of readily
@@ -145,7 +126,6 @@
                 </Link>
               </Text>
             )}
->>>>>>> 1387af9f
             {Features.pipelinesApi ? <RpConnectPipelinesList matchedPath="/rp-connect" /> : <RedpandaConnectIntro />}
           </Box>
         ),
@@ -158,11 +138,7 @@
             <Text mb={4}>
               Kafka Connect is our set of managed connectors. These provide a way to integrate your Redpanda data with
               different data systems.{' '}
-              <Link
-                href="https://docs.redpanda.com/redpanda-cloud/develop/managed-connectors/"
-                rel="noopener noreferrer"
-                target="_blank"
-              >
+              <Link href="https://docs.redpanda.com/redpanda-cloud/develop/managed-connectors/" target="_blank">
                 Learn more.
               </Link>
             </Text>
@@ -172,9 +148,7 @@
       },
     ] as Tab[];
 
-    if (isServerless()) {
-      tabs.removeAll((x) => x.key === ConnectView.KafkaConnect);
-    }
+    if (isServerless()) tabs.removeAll((x) => x.key === ConnectView.KafkaConnect);
 
     return (
       <PageContent>
@@ -191,7 +165,7 @@
             tabs[0].content
           )
         ) : (
-          <Tabs defaultSelectedTabKey={getDefaultView(this.props.defaultView).initialTab} tabs={tabs} />
+          <Tabs tabs={tabs} defaultSelectedTabKey={getDefaultView(this.props.defaultView).initialTab} />
         )}
       </PageContent>
     );
@@ -210,6 +184,9 @@
 
     return (
       <DataTable<ClusterConnectors>
+        data={clusters}
+        sorting={false}
+        pagination
         columns={[
           {
             header: 'Cluster',
@@ -218,7 +195,7 @@
             cell: ({ row: { original: r } }) => {
               if (r.error) {
                 return (
-                  <Tooltip hasArrow={true} label={r.error} placement="top">
+                  <Tooltip label={r.error} placement="top" hasArrow={true}>
                     <span style={mr05}>{errIcon}</span>
                     {r.clusterName}
                   </Tooltip>
@@ -226,22 +203,14 @@
               }
 
               return (
-                <button
+                // biome-ignore lint/a11y/noStaticElementInteractions: part of TabClusters implementation
+                <span
                   className="hoverLink"
+                  style={{ display: 'inline-block', width: '100%' }}
                   onClick={() => appGlobal.historyPush(`/connect-clusters/${encodeURIComponent(r.clusterName)}`)}
-                  style={{
-                    display: 'inline-block',
-                    width: '100%',
-                    background: 'none',
-                    border: 'none',
-                    padding: 0,
-                    textAlign: 'left',
-                    cursor: 'pointer',
-                  }}
-                  type="button"
                 >
                   {r.clusterName}
-                </button>
+                </span>
               );
             },
           },
@@ -263,9 +232,6 @@
             cell: ({ row: { original } }) => <TasksColumn observable={original} />,
           },
         ]}
-        data={clusters}
-        pagination
-        sorting={false}
       />
     );
   }
@@ -291,7 +257,6 @@
       const quickSearchRegExp = new RegExp(uiSettings.clusterOverview.connectorsList.quickSearch, 'i');
       return Boolean(item.name.match(quickSearchRegExp)) || Boolean(item.class.match(quickSearchRegExp));
     } catch (_e) {
-      // biome-ignore lint/suspicious/noConsole: intentional console usage
       console.warn('Invalid expression');
       return item.name.toLowerCase().includes(filter.toLowerCase());
     }
@@ -300,45 +265,40 @@
   return (
     <Box>
       <SearchBar<ConnectorType>
+        isFilterMatch={isFilterMatch}
+        filterText={uiSettings.clusterOverview.connectorsList.quickSearch}
+        onQueryChanged={(x) => {
+          uiSettings.clusterOverview.connectorsList.quickSearch = x;
+        }}
         dataSource={() => allConnectors}
-        filterText={uiSettings.clusterOverview.connectorsList.quickSearch}
-        isFilterMatch={isFilterMatch}
+        placeholderText="Enter search term/regex"
         onFilteredDataChanged={(data) => {
           state.filteredResults = data;
         }}
-        onQueryChanged={(x) => {
-          uiSettings.clusterOverview.connectorsList.quickSearch = x;
-        }}
-        placeholderText="Enter search term/regex"
       />
       <DataTable<ConnectorType>
+        data={state.filteredResults}
+        pagination
+        sorting={false}
         columns={[
           {
             header: 'Connector',
             accessorKey: 'name',
             size: 35, // Assuming '35%' is approximated to '35'
             cell: ({ row: { original } }) => (
-              <Tooltip hasArrow={true} label={original.name} placement="top">
-                <button
+              <Tooltip placement="top" label={original.name} hasArrow={true}>
+                {/** biome-ignore lint/a11y/noStaticElementInteractions: part of TabConnectors implementation */}
+                <span
                   className="hoverLink"
+                  style={{ display: 'inline-block', width: '100%' }}
                   onClick={() =>
                     appGlobal.historyPush(
-                      `/connect-clusters/${encodeURIComponent(original.cluster.clusterName)}/${encodeURIComponent(original.name)}`
+                      `/connect-clusters/${encodeURIComponent(original.cluster.clusterName)}/${encodeURIComponent(original.name)}`,
                     )
                   }
-                  style={{
-                    display: 'inline-block',
-                    width: '100%',
-                    background: 'none',
-                    border: 'none',
-                    padding: 0,
-                    textAlign: 'left',
-                    cursor: 'pointer',
-                  }}
-                  type="button"
                 >
                   {original.name}
-                </button>
+                </span>
               </Tooltip>
             ),
           },
@@ -368,9 +328,6 @@
             cell: ({ row: { original } }) => <Code nowrap>{original.cluster.clusterName}</Code>,
           },
         ]}
-        data={state.filteredResults}
-        pagination
-        sorting={false}
       />
     </Box>
   );
@@ -389,31 +346,36 @@
     const allConnectors: ConnectorType[] =
       clusters?.flatMap((cluster) => cluster.connectors.map((c) => ({ cluster, ...c }))) ?? [];
     const allTasks: TaskType[] = allConnectors.flatMap((con) =>
-      con.tasks.map((task) => ({
-        ...task,
-        connector: con,
-        cluster: con.cluster,
-
-        connectorName: con.name,
-      }))
+      con.tasks.map((task) => {
+        return {
+          ...task,
+          connector: con,
+          cluster: con.cluster,
+
+          connectorName: con.name,
+        };
+      }),
     );
 
     return (
       <DataTable<TaskType>
+        data={allTasks}
+        pagination
+        sorting
         columns={[
           {
             header: 'Connector',
             accessorKey: 'name', // Assuming 'name' is correct based on your initial dataIndex
             cell: ({ row: { original } }) => (
               <Text
+                wordBreak="break-word"
+                whiteSpace="break-spaces"
                 className="hoverLink"
                 onClick={() =>
                   appGlobal.historyPush(
-                    `/connect-clusters/${encodeURIComponent(original.cluster.clusterName)}/${encodeURIComponent(original.connectorName)}`
+                    `/connect-clusters/${encodeURIComponent(original.cluster.clusterName)}/${encodeURIComponent(original.connectorName)}`,
                   )
                 }
-                whiteSpace="break-spaces"
-                wordBreak="break-word"
               >
                 {original.connectorName}
               </Text>
@@ -439,33 +401,26 @@
             cell: ({ row: { original } }) => <Code nowrap>{original.cluster.clusterName}</Code>,
           },
         ]}
-        data={allTasks}
-        pagination
-        sorting
       />
     );
   }
 }
 
-const TabKafkaConnect = observer((_p: Record<string, never>) => {
+const TabKafkaConnect = observer((_p: {}) => {
   const settings = uiSettings.kafkaConnect;
 
   if (api.connectConnectorsError) {
     return <ErrorResult error={api.connectConnectorsError} />;
   }
-  if (!api.connectConnectors) {
-    return DefaultSkeleton;
-  }
-  if (api.connectConnectors.isConfigured === false) {
-    return <NotConfigured />;
-  }
+  if (!api.connectConnectors) return DefaultSkeleton;
+  if (api.connectConnectors.isConfigured === false) return <NotConfigured />;
 
   return (
     <Stack spacing={3}>
       <OverviewStatisticsCard />
 
       <Section>
-        <Tabs onChange={() => settings.selectedTab} selectedTabKey={settings.selectedTab} tabs={connectTabs} />
+        <Tabs tabs={connectTabs} onChange={() => settings.selectedTab} selectedTabKey={settings.selectedTab} />
       </Section>
     </Stack>
   );
