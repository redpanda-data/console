--- conflicted
+++ resolved
@@ -34,7 +34,6 @@
   #   bearerToken:
 
 # server:
-<<<<<<< HEAD
   # listenPort: 8080
   # gracefulShutdownTimeout: 30s
   # listenPort: 8080
@@ -45,15 +44,7 @@
   # basePath: /a/b/c/     # Sub-path under which kowl is hosted. See 'docs/config/hosting.md' for more information.  Default: empty string
   # setBasePathFromXForwardedPrefix: true  # Whether or not to check the 'X-Forwarded-Prefix' header to (potentially) override 'basePath'. Default: true
   # stripPrefix: true     # Whether or not kowl should strip the prefix internally. Default: true
-=======
-#   listenPort: 8080
-#   gracefulShutdownTimeout: 30s
-#   listenPort: 8080
-#   readTimeout: 30s
-#   writeTimeout: 30s
-#   idleTimeout: 30s
-#   compressionLevel: 4
->>>>>>> 9efdbac6
+
 
 # logger:
 #   level: info
