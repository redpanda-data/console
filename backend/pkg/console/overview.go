--- conflicted
+++ resolved
@@ -16,10 +16,7 @@
 	adminapi "github.com/redpanda-data/common-go/rpadmin"
 	"go.uber.org/zap"
 
-<<<<<<< HEAD
 	"github.com/redpanda-data/console/backend/pkg/license"
-=======
->>>>>>> 2ce8a939
 	"github.com/redpanda-data/console/backend/pkg/version"
 )
 
@@ -39,10 +36,7 @@
 // admin API.
 type OverviewRedpanda struct {
 	IsAdminAPIConfigured    bool                              `json:"isAdminApiConfigured"`
-<<<<<<< HEAD
 	License                 *license.License                  `json:"license,omitempty"`
-=======
->>>>>>> 2ce8a939
 	Version                 string                            `json:"version,omitempty"`
 	UserCount               *int                              `json:"userCount,omitempty"`
 	PartitionBalancerStatus *adminapi.PartitionBalancerStatus `json:"partitionBalancerStatus,omitempty"`
@@ -115,13 +109,7 @@
 		}
 	}
 
-	licenseInfo := s.getRedpandaLicense(ctx, redpandaCl)
-
-<<<<<<< HEAD
 	version, _ := s.redpandaClusterVersion(ctx, redpandaCl)
-=======
-	version, _ := s.redpandaSvc.GetClusterVersion(ctx)
->>>>>>> 2ce8a939
 
 	var userCount *int
 	users, err := redpandaCl.ListUsers(ctx)
