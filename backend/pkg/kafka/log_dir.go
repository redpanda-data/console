--- conflicted
+++ resolved
@@ -131,17 +131,7 @@
 				})
 			}
 			slices.SortFunc(logDirPartitions, func(a, b kmsg.DescribeLogDirsResponseDirTopicPartition) int {
-<<<<<<< HEAD
-				if a.Partition < b.Partition {
-					return -1
-				} else if a.Partition > b.Partition {
-					return 1
-				} else {
-					return 0
-				}
-=======
 				return int(a.Partition - b.Partition)
->>>>>>> 3a0561ea
 			})
 
 			logDirTopics = append(logDirTopics, kmsg.DescribeLogDirsResponseDirTopic{
@@ -149,19 +139,8 @@
 				Partitions: logDirPartitions,
 			})
 		}
-<<<<<<< HEAD
-		slices.SortFunc(logDirTopics, func(a, b kmsg.DescribeLogDirsResponseDirTopic) int {
-			if a.Topic < b.Topic {
-				return -1
-			} else if a.Topic > b.Topic {
-				return 1
-			} else {
-				return 0
-			}
-=======
 		sort.Slice(logDirTopics, func(i, j int) bool {
 			return logDirTopics[i].Topic < logDirTopics[j].Topic
->>>>>>> 3a0561ea
 		})
 
 		unifiedLogDirs = append(unifiedLogDirs, kmsg.DescribeLogDirsResponseDir{
