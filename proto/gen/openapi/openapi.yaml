components:
  schemas:
    ACL.Operation:
      description: The operation that is allowed or denied (e.g. READ).
      enum:
        - OPERATION_ANY
        - OPERATION_ALL
        - OPERATION_READ
        - OPERATION_WRITE
        - OPERATION_CREATE
        - OPERATION_DELETE
        - OPERATION_ALTER
        - OPERATION_DESCRIBE
        - OPERATION_CLUSTER_ACTION
        - OPERATION_DESCRIBE_CONFIGS
        - OPERATION_ALTER_CONFIGS
        - OPERATION_IDEMPOTENT_WRITE
        - OPERATION_CREATE_TOKENS
        - OPERATION_DESCRIBE_TOKENS
      type: string
    Action:
      enum:
        - ACTION_PREPARE
        - ACTION_EXECUTE
        - ACTION_FINISH
        - ACTION_CANCEL
      type: string
    BadRequest:
      description: |-
        Describes violations in a client request. This error type focuses on the
        syntactic aspects of the request.
      properties:
        field_violations:
          description: Describes all violations in a client request.
          items:
            $ref: '#/components/schemas/FieldViolation'
          type: array
      title: BadRequest
      type: object
    Config:
      properties:
        name:
          description: A topic-level config key (e.g. `segment.bytes`).
          type: string
        value:
          description: A topic-level config value (e.g. 1073741824).
          nullable: true
          type: string
      type: object
    ConfigAlterOperation:
      enum:
        - CONFIG_ALTER_OPERATION_SET
        - CONFIG_ALTER_OPERATION_DELETE
        - CONFIG_ALTER_OPERATION_APPEND
        - CONFIG_ALTER_OPERATION_SUBTRACT
      type: string
    ConfigSource:
      enum:
        - CONFIG_SOURCE_DYNAMIC_TOPIC_CONFIG
        - CONFIG_SOURCE_DYNAMIC_BROKER_CONFIG
        - CONFIG_SOURCE_DYNAMIC_DEFAULT_BROKER_CONFIG
        - CONFIG_SOURCE_STATIC_BROKER_CONFIG
        - CONFIG_SOURCE_DEFAULT_CONFIG
        - CONFIG_SOURCE_DYNAMIC_BROKER_LOGGER_CONFIG
      type: string
    ConfigSynonym:
      properties:
        name:
          type: string
        source:
          $ref: '#/components/schemas/ConfigSource'
        value:
          nullable: true
          type: string
      type: object
    ConfigType:
      enum:
        - CONFIG_TYPE_BOOLEAN
        - CONFIG_TYPE_STRING
        - CONFIG_TYPE_INT
        - CONFIG_TYPE_SHORT
        - CONFIG_TYPE_LONG
        - CONFIG_TYPE_DOUBLE
        - CONFIG_TYPE_LIST
        - CONFIG_TYPE_CLASS
        - CONFIG_TYPE_PASSWORD
      type: string
    Configuration:
      properties:
        config_synonyms:
          description: |-
            If no config value is set at the topic level, it will inherit the value
            set at the broker or cluster level. `name` is the corresponding config
            key whose value is inherited. `source` indicates whether the inherited
            config is default, broker, etc.
          items:
            $ref: '#/components/schemas/ConfigSynonym'
          type: array
        documentation:
          description: Config documentation.
          nullable: true
          type: string
        name:
          description: A topic-level config key (e.g. `segment.bytes`).
          type: string
        read_only:
          description: Whether the config is read-only, or is dynamic and can be altered.
          type: boolean
        sensitive:
          description: Whether this is a sensitive config key and value.
          type: boolean
        source:
          $ref: '#/components/schemas/ConfigSource'
        type:
          $ref: '#/components/schemas/ConfigType'
        value:
          description: A topic-level config value (e.g. 1073741824).
          nullable: true
          type: string
      type: object
    ConnectCluster:
      properties:
        address:
          description: The host address of the Kafka Connect cluster.
          type: string
        info:
          $ref: '#/components/schemas/ConnectCluster.Info'
        name:
          description: Unique name of connect cluster. For Redpanda Cloud, the value is `redpanda`.
          type: string
        plugins:
          items:
            $ref: '#/components/schemas/ConnectorPlugin'
          type: array
      type: object
    ConnectCluster.Info:
      properties:
        commit:
          description: The git commit ID of the connect worker source code.
          type: string
        kafka_cluster_id:
          description: Cluster ID.
          type: string
        version:
          description: Connect worker version.
          type: string
      type: object
    Connector:
      properties:
        state:
          description: State of the connector instance.
          type: string
        trace:
          description: String value of stack trace.
          type: string
        worker_id:
          description: ID of worker that the connector is assigned to.
          type: string
      type: object
    ConnectorError:
      properties:
        content:
          description: Detailed description of the error.
          type: string
        title:
          description: Short description of the error.
          type: string
        type:
          $ref: '#/components/schemas/ConnectorError.Type'
      title: |-
        ConnectorError is the error of a connector, this is holistic error
        abstraction, made parsing the error trace of connector or Task
      type: object
    ConnectorError.Type:
      description: Error level.
      enum:
        - TYPE_ERROR
        - TYPE_WARNING
      type: string
    ConnectorHolisticState:
      description: |-
        State of a connector or one of its tasks, as described in the [Kafka Connect documentation](https://kafka.apache.org/documentation.html#connect_administration). Takes into account not just the state of the connector instance itself, but also the tasks within the connector.

         - CONNECTOR_HOLISTIC_STATE_PAUSED: The connector or task has been administratively paused.
         - CONNECTOR_HOLISTIC_STATE_RESTARTING: The connector or task is restarting.
         - CONNECTOR_HOLISTIC_STATE_DESTROYED: The connector is destroyed, regardless of any tasks.
         - CONNECTOR_HOLISTIC_STATE_STOPPED: The connector or task has been stopped.
         - CONNECTOR_HOLISTIC_STATE_UNASSIGNED: - The connector or task has not yet been assigned to a worker,
        - THe connector is running, but there are unassigned tasks.
         - CONNECTOR_HOLISTIC_STATE_HEALTHY: The connector is running, > 0 tasks, all of them in running state.
         - CONNECTOR_HOLISTIC_STATE_UNHEALTHY: - The connector has failed,
        - The connector is running, but has no tasks,
        - Connector is running and has tasks, but all tasks have failed.
         - CONNECTOR_HOLISTIC_STATE_DEGRADED: The connector is running and has tasks, and at least one task, but not all, have failed.
         - CONNECTOR_HOLISTIC_STATE_UNKNOWN: The connector or task state could not be determined.
      enum:
        - CONNECTOR_HOLISTIC_STATE_PAUSED
        - CONNECTOR_HOLISTIC_STATE_RESTARTING
        - CONNECTOR_HOLISTIC_STATE_DESTROYED
        - CONNECTOR_HOLISTIC_STATE_STOPPED
        - CONNECTOR_HOLISTIC_STATE_UNASSIGNED
        - CONNECTOR_HOLISTIC_STATE_HEALTHY
        - CONNECTOR_HOLISTIC_STATE_UNHEALTHY
        - CONNECTOR_HOLISTIC_STATE_DEGRADED
        - CONNECTOR_HOLISTIC_STATE_UNKNOWN
      type: string
    ConnectorInfoStatus:
      properties:
        info:
          $ref: '#/components/schemas/ConnectorSpec'
        name:
          description: Name of connector.
          type: string
        status:
          $ref: '#/components/schemas/ConnectorStatus'
      type: object
    ConnectorPlugin:
      properties:
        class:
          type: string
        type:
          type: string
        version:
          type: string
      type: object
    ConnectorSpec:
      description: |-
        Connector specifications as defined in the Kafka Connect
        API. You may include this in the request body when creating a new connector.
      properties:
        config:
          additionalProperties:
            type: string
          description: Connector configuration properties.
          type: object
        name:
          description: Name of connector.
          type: string
        tasks:
          items:
            $ref: '#/components/schemas/TaskInfo'
          readOnly: true
          type: array
        type:
          readOnly: true
          type: string
      required:
        - name
        - config
      type: object
    ConnectorStatus:
      properties:
        connector:
          $ref: '#/components/schemas/Connector'
        errors:
          description: List of parsed connectors' and tasks' errors.
          items:
            $ref: '#/components/schemas/ConnectorError'
          type: array
        holistic_state:
          $ref: '#/components/schemas/ConnectorHolisticState'
        name:
          description: Name of connector.
          type: string
        tasks:
          description: Status of connector tasks. For more information, see the [https://docs.redpanda.com/current/deploy/deployment-option/cloud/managed-connectors/monitor-connectors/#connector-tasks](Monitor Connectors) documentation.
          items:
            $ref: '#/components/schemas/TaskStatus'
          type: array
        type:
          description: Type of connector (sink or source).
          type: string
      type: object
    CreateACLRequest:
      properties:
        host:
          description: |-
            The host address to use for this ACL. To allow a principal
            access from multiple hosts, you must create an ACL for each host.
          type: string
        operation:
          $ref: '#/components/schemas/ACL.Operation'
        permission_type:
          $ref: '#/components/schemas/PermissionType'
        principal:
          description: |-
            The user for whom this ACL applies. With the Kafka simple
            authorizer, you must include the prefix "User:" with the user name.
          type: string
        resource_name:
          description: |-
            The name of the resource this ACL targets.
            For requests with resource_type CLUSTER, this will default to "kafka-cluster".
          type: string
        resource_pattern_type:
          $ref: '#/components/schemas/ResourcePatternType'
        resource_type:
          $ref: '#/components/schemas/ResourceType'
      required:
        - resource_type
        - resource_pattern_type
        - principal
        - host
        - operation
        - permission_type
      type: object
    CreateACLResponse:
      type: object
    CreateConnectSecretResponse:
      description: CreateConnectSecretResponse is the response of CreateConnectSecret.
      properties:
        secret:
          $ref: '#/components/schemas/Secret'
      type: object
    CreateConnectorResponse:
      properties:
        connector:
          $ref: '#/components/schemas/ConnectorSpec'
      type: object
    CreatePipelineResponse:
      properties:
        pipeline:
          $ref: '#/components/schemas/Pipeline'
      type: object
    CreateSecretRequest:
      description: CreateSecretRequest is the request of CreateSecret.
      properties:
        id:
          description: Secret identifier.
          type: string
        labels:
          additionalProperties:
            type: string
          description: Secret labels.
          type: object
        scopes:
          items:
            $ref: '#/components/schemas/Scope'
          title: Secret scopes
          type: array
        secret_data:
          description: The secret data. Must be Base64-encoded.
          format: byte
          type: string
      required:
        - secret_data
      type: object
    CreateSecretResponse:
      description: CreateSecretResponse is the response of CreateSecret.
      properties:
        secret:
          $ref: '#/components/schemas/Secret'
      type: object
    CreateTopicRequest.Topic:
      properties:
        configs:
          description: |-
            An array of key-value config pairs for a topic.
            These correspond to Kafka topic-level configs.
          items:
            $ref: '#/components/schemas/Config'
          type: array
        name:
          description: Name of topic.
          type: string
        partition_count:
          description: |-
            The number of partitions to give the topic. If specifying
            partitions manually (see `replica_assignments`), set to -1.
            Or, to use the cluster default partition count, set to null.
          format: int32
          nullable: true
          type: integer
        replica_assignments:
          description: |-
            Manually specify broker ID assignments for partition replicas. If manually assigning replicas, both `replication_factor` and
            `partition_count` must be -1.
          items:
            $ref: '#/components/schemas/ReplicaAssignment'
          type: array
        replication_factor:
          description: |-
            The number of replicas every partition must have.
            If specifying partitions manually (see `replica_assignments`), set to -1.
            Or, to use the cluster default replication factor, set to null.
          format: int32
          nullable: true
          type: integer
      type: object
    CreateTopicResponse:
      properties:
        name:
          description: Name of topic.
          type: string
        partition_count:
          description: |-
            The number of partitions created for the topic.
            This field has a default value of -1, which may be returned if the broker
            does not support v5+ of this request which added support for returning
            this information.
          format: int32
          type: integer
        replication_factor:
          description: |-
            The number of replicas per topic partition.
            This field has a default of -1, which may be returned if the broker
            does not support v5+ of this request which added support for returning
            this information.
          format: int32
          type: integer
      type: object
    CreateUserRequest.User:
      properties:
        mechanism:
          $ref: '#/components/schemas/SASLMechanism'
        name:
          description: Username.
          type: string
        password:
          description: Password.
          type: string
      type: object
    CreateUserResponse:
      properties:
        user:
          $ref: '#/components/schemas/CreateUserResponse.User'
      type: object
    CreateUserResponse.User:
      properties:
        mechanism:
          $ref: '#/components/schemas/SASLMechanism'
        name:
          title: Name of newly-created user
          type: string
      type: object
    DeleteACLsRequest.Filter:
      properties:
        host:
          description: |-
            The host address to use for this ACL. To allow a principal
            access from multiple hosts, you must create an ACL for each host.
          nullable: true
          type: string
        operation:
          $ref: '#/components/schemas/ACL.Operation'
        permission_type:
          $ref: '#/components/schemas/PermissionType'
        principal:
          description: |-
            The user for whom this ACL applies. With the Kafka simple
            authorizer, you must include the prefix "User:" with the user name.
          nullable: true
          type: string
        resource_name:
          description: The name of the resource this ACL targets.
          nullable: true
          type: string
        resource_pattern_type:
          $ref: '#/components/schemas/ResourcePatternType'
        resource_type:
          $ref: '#/components/schemas/ResourceType'
      required:
        - resource_type
        - resource_pattern_type
        - operation
        - permission_type
      type: object
    DeleteACLsResponse:
      properties:
        matching_acls:
          items:
            $ref: '#/components/schemas/MatchingACL'
          type: array
      type: object
    DeleteConnectSecretResponse:
      description: DeleteConnectSecretResponse is the response of DeleteConnectSecret.
      type: object
    DeleteMountTaskResponse:
      type: object
    DeletePipelineResponse:
      type: object
    DeleteSecretResponse:
      description: DeleteSecretResponse is the response of DeleteSecret.
      type: object
    DeleteTopicResponse:
      type: object
    DeleteTransformResponse:
      type: object
    DeleteUserResponse:
      type: object
    DeployTransformRequest:
      description: |-
        Metadata required to deploy a new Wasm
        transform in a Redpanda cluster.
      properties:
        environment_variables:
          description: The environment variables you want to apply to your transform's environment
          items:
            $ref: '#/components/schemas/EnvironmentVariable'
          type: array
        input_topic_name:
          description: The input topic to apply the transform to.
          example: orders
          type: string
        name:
          description: Name of the transform.
          example: redact-payment-details-in-orders
          type: string
        output_topic_names:
          description: Output topic to write the transform results to.
          example: orders-redacted
          items:
            type: string
          type: array
      required:
        - name
        - input_topic_name
        - output_topic_names
      type: object
    EnvironmentVariable:
      properties:
        key:
          description: The key of your environment variable.
          example: LOG_LEVEL
          type: string
        value:
          description: The value of your environment variable.
          example: DEBUG
          type: string
      required:
        - key
        - value
      type: object
    ErrorInfo:
      description: |-
        Describes the cause of the error with structured details.

        Example of an error when contacting the "pubsub.googleapis.com" API when it
        is not enabled:

            { "reason": "API_DISABLED"
              "domain": "googleapis.com"
              "metadata": {
                "resource": "projects/123",
                "service": "pubsub.googleapis.com"
              }
            }

        This response indicates that the pubsub.googleapis.com API is not enabled.

        Example of an error that is returned when attempting to create a Spanner
        instance in a region that is out of stock:

            { "reason": "STOCKOUT"
              "domain": "spanner.googleapis.com",
              "metadata": {
                "availableRegions": "us-central1,us-east2"
              }
            }
      properties:
        domain:
          description: |-
            The logical grouping to which the "reason" belongs. The error domain
            is typically the registered service name of the tool or product that
            generates the error. Example: "pubsub.googleapis.com". If the error is
            generated by some common infrastructure, the error domain must be a
            globally unique value that identifies the infrastructure. For Google API
            infrastructure, the error domain is "googleapis.com".
          type: string
        metadata:
          additionalProperties:
            type: string
          description: |-
            Additional structured details about this error.

            Keys should match /[a-zA-Z0-9-_]/ and be limited to 64 characters in
            length. When identifying the current value of an exceeded limit, the units
            should be contained in the key, not the value.  For example, rather than
            {"instanceLimit": "100/request"}, should be returned as,
            {"instanceLimitPerRequest": "100"}, if the client exceeds the number of
            instances that can be created in a single (batch) request.
          type: object
        reason:
          description: |-
            The reason of the error. This is a constant value that identifies the
            proximate cause of the error. Error reasons are unique within a particular
            domain of errors. This should be at most 63 characters and match a
            regular expression of `[A-Z][A-Z0-9_]+[A-Z0-9]`, which represents
            UPPER_SNAKE_CASE.
          type: string
      title: ErrorInfo
      type: object
    FieldViolation:
      description: A message type used to describe a single bad request field.
      properties:
        description:
          description: A description of why the request element is bad.
          type: string
        field:
          description: |-
            A path that leads to a field in the request body. The value will be a
            sequence of dot-separated identifiers that identify a protocol buffer
            field.

            Consider the following:

                message CreateContactRequest {
                  message EmailAddress {
                    enum Type {
                      TYPE_UNSPECIFIED = 0;
                      HOME = 1;
                      WORK = 2;
                    }

                    optional string email = 1;
                    repeated EmailType type = 2;
                  }

                  string full_name = 1;
                  repeated EmailAddress email_addresses = 2;
                }

            In this example, in proto `field` could take one of the following values:

            * `full_name` for a violation in the `full_name` value
            * `email_addresses[1].email` for a violation in the `email` field of the
              first `email_addresses` message
            * `email_addresses[3].type[2]` for a violation in the second `type`
              value in the third `email_addresses` message.

            In JSON, the same values are represented as:

            * `fullName` for a violation in the `fullName` value
            * `emailAddresses[1].email` for a violation in the `email` field of the
              first `emailAddresses` message
            * `emailAddresses[3].type[2]` for a violation in the second `type`
              value in the third `emailAddresses` message.
          type: string
      type: object
    GetConnectClusterResponse:
      properties:
        cluster:
          $ref: '#/components/schemas/ConnectCluster'
      type: object
    GetConnectSecretResponse:
      description: GetConnectSecretResponse is the response of GetConnectSecret.
      properties:
        secret:
          $ref: '#/components/schemas/Secret'
      type: object
    GetConnectorConfigResponse:
      properties:
        config:
          additionalProperties:
            type: string
          type: object
      type: object
    GetConnectorResponse:
      properties:
        connector:
          $ref: '#/components/schemas/ConnectorSpec'
      type: object
    GetConnectorStatusResponse:
      properties:
        status:
          $ref: '#/components/schemas/ConnectorStatus'
      type: object
    GetMountTaskResponse:
      properties:
        task:
          $ref: '#/components/schemas/MountTask'
      type: object
    GetPipelineResponse:
      properties:
        pipeline:
          $ref: '#/components/schemas/Pipeline'
      type: object
    GetPipelineServiceConfigSchemaResponse:
      properties:
        config_schema:
          description: JSON schema of the configuration components that are allowed for Connect pipelines.
          type: string
      type: object
    GetSecretResponse:
      description: GetSecretResponse is the response of GetSecret.
      properties:
        secret:
          $ref: '#/components/schemas/Secret'
      type: object
    GetTopicConfigurationsResponse:
      properties:
        configurations:
          items:
            $ref: '#/components/schemas/Configuration'
          type: array
      type: object
    GetTransformResponse:
      properties:
        transform:
          $ref: '#/components/schemas/TransformMetadata'
      type: object
    Help:
      description: |-
        Provides links to documentation or for performing an out of band action.

        For example, if a quota check failed with an error indicating the calling
        project hasn't enabled the accessed service, this can contain a URL pointing
        directly to the right place in the developer console to flip the bit.
      properties:
        links:
          description: URL(s) pointing to additional information on handling the current error.
          items:
            $ref: '#/components/schemas/Link'
          type: array
      title: Help
      type: object
    Link:
      description: Describes a URL link.
      properties:
        description:
          description: Describes what the link offers.
          type: string
        url:
          description: The URL of the link.
          type: string
      type: object
    ListACLsRequest.Filter:
      properties:
        host:
          description: |-
            The host address to use for this ACL. To allow a principal
            access from multiple hosts, you must create an ACL for each host.
          nullable: true
          type: string
        operation:
          $ref: '#/components/schemas/ACL.Operation'
        permission_type:
          $ref: '#/components/schemas/PermissionType'
        principal:
          description: |-
            The user for whom this ACL applies. With the Kafka simple
            authorizer, you must include the prefix "User:" with the user name.
          nullable: true
          type: string
        resource_name:
          description: The name of the resource this ACL targets.
          nullable: true
          type: string
        resource_pattern_type:
          $ref: '#/components/schemas/ResourcePatternType'
        resource_type:
          $ref: '#/components/schemas/ResourceType'
      type: object
    ListACLsResponse:
      properties:
        resources:
          items:
            $ref: '#/components/schemas/Resource'
          type: array
      type: object
    ListConnectClustersResponse:
      properties:
        clusters:
          items:
            $ref: '#/components/schemas/ConnectCluster'
          type: array
      type: object
    ListConnectSecretsResponse:
      description: ListConnectSecretsResponse is the response of ListConnectSecrets.
      properties:
        next_page_token:
          description: Token to retrieve the next page.
          type: string
        secrets:
          description: Secrets retrieved.
          items:
            $ref: '#/components/schemas/Secret'
          type: array
      type: object
    ListConnectorTopicsResponse:
      properties:
        topics:
          description: Topic names.
          items:
            type: string
          type: array
      type: object
    ListConnectorsResponse:
      properties:
        connectors:
          description: List of connectors, where the parent key is the connector name.
          items:
            $ref: '#/components/schemas/ConnectorInfoStatus'
          type: array
        next_page_token:
          description: Page Token to fetch the next page. The value can be used as page_token in the next call to this endpoint.
          type: string
      type: object
    ListMountTasksResponse:
      properties:
        tasks:
          items:
            $ref: '#/components/schemas/MountTask'
          type: array
      type: object
    ListMountableTopicsResponse:
      properties:
        topics:
          items:
            $ref: '#/components/schemas/TopicLocation'
          type: array
      type: object
    ListPipelinesRequest.Filter:
      properties:
        name_contains:
          description: Substring match on pipeline name. Case-sensitive.
          type: string
      type: object
    ListPipelinesResponse:
      properties:
        next_page_token:
          type: string
        pipelines:
          items:
            $ref: '#/components/schemas/Pipeline'
          type: array
      type: object
    ListSecretsFilter:
      description: ListSecretsFilter are the filter options for listing secrets.
      properties:
        labels[string][string]:
          additionalProperties:
            type: string
          description: The secret labels to search for.
          type: object
        name_contains:
          description: Substring match on secret name. Case-sensitive.
          type: string
        scopes:
          items:
            $ref: '#/components/schemas/Scope'
          title: Secret scopes to search for
          type: array
      type: object
    ListSecretsResponse:
      description: ListSecretsResponse is the response of ListSecrets.
      properties:
        next_page_token:
          description: Token to retrieve the next page.
          type: string
        secrets:
          description: Secrets retrieved.
          items:
            $ref: '#/components/schemas/Secret'
          type: array
      type: object
    ListTopicsRequest.Filter:
      properties:
        name_contains:
          description: Substring match on topic name. Case-sensitive.
          type: string
      type: object
    ListTopicsResponse:
      properties:
        next_page_token:
          type: string
        topics:
          items:
            $ref: '#/components/schemas/ListTopicsResponse.Topic'
          type: array
      type: object
    ListTopicsResponse.Topic:
      properties:
        internal:
          description: Whether topic is internal only.
          type: boolean
        name:
          description: Topic name.
          type: string
        partition_count:
          description: Topic partition count.
          format: int32
          type: integer
        replication_factor:
          description: Topic replication factor.
          format: int32
          type: integer
      type: object
    ListTransformsRequest.Filter:
      properties:
        name_contains:
          description: Substring match on transform name. Case-sensitive.
          type: string
      type: object
    ListTransformsResponse:
      properties:
        next_page_token:
          description: Token to retrieve the next page.
          type: string
        transforms:
          items:
            $ref: '#/components/schemas/TransformMetadata'
          type: array
      type: object
    ListUsersRequest.Filter:
      properties:
        name:
          description: Username.
          type: string
        name_contains:
          description: Substring match on username. Case-sensitive.
          type: string
      type: object
    ListUsersResponse:
      properties:
        next_page_token:
          description: Token to retrieve the next page.
          type: string
        users:
          items:
            $ref: '#/components/schemas/ListUsersResponse.User'
          type: array
      type: object
    ListUsersResponse.User:
      properties:
        mechanism:
          $ref: '#/components/schemas/SASLMechanism'
        name:
          description: Username.
          type: string
      type: object
    MatchingACL:
      properties:
        error:
          $ref: '#/components/schemas/rpc.Status'
        host:
          description: The host address to use for this ACL.
          type: string
        operation:
          $ref: '#/components/schemas/ACL.Operation'
        permission_type:
          $ref: '#/components/schemas/PermissionType'
        principal:
          description: The user for whom this ACL applies.
          type: string
        resource_name:
          description: The name of the resource this ACL targets.
          type: string
        resource_pattern_type:
          $ref: '#/components/schemas/ResourcePatternType'
        resource_type:
          $ref: '#/components/schemas/ResourceType'
      type: object
    MountTask:
      properties:
        id:
          description: Unique identifier for this mount task.
          format: int32
          type: integer
        state:
          $ref: '#/components/schemas/MountTask.State'
        topics:
          description: List of topics that are being mounted or unmounted.
          items:
            $ref: '#/components/schemas/MountTask.Topic'
          type: array
        type:
          $ref: '#/components/schemas/MountTask.Type'
      type: object
    MountTask.State:
      description: |2-
         - STATE_PLANNED: Planned: The mount task has been created and is awaiting further actions.
         - STATE_PREPARING: Preparing: The mount task is gathering resources and preparing for execution.
         - STATE_PREPARED: Prepared: All preparations are complete, and the mount task is ready to be executed.
         - STATE_EXECUTING: Executing: The mount task is actively transferring or transforming data.
         - STATE_EXECUTED: Executed: The core mount task actions are complete, but the mount task has not yet cut over or finalized.
         - STATE_CUT_OVER: Cut Over: The mount task has reached a critical point where ownership is transferred or final adjustments are made.
         - STATE_FINISHED: Finished: The mount task has been successfully completed, and no further actions are required.
         - STATE_CANCELING: Canceling: The mount task is in the process of being canceled, and rollback or cleanup actions may be in progress.
         - STATE_CANCELLED: Cancelled: The mount task has been fully canceled, and no further actions will be taken.
      enum:
        - STATE_PLANNED
        - STATE_PREPARING
        - STATE_PREPARED
        - STATE_EXECUTING
        - STATE_EXECUTED
        - STATE_CUT_OVER
        - STATE_FINISHED
        - STATE_CANCELING
        - STATE_CANCELLED
      type: string
    MountTask.Topic:
      properties:
        source_topic_reference:
          description: |-
            The topic reference in the object storage bucket.
            This field is only set for tasks of type MOUNT.
          type: string
        topic_reference:
          description: |-
            The topic reference within the current cluster, which may be either a simple topic name or a full reference
            in the form: cluster-uuid/topic-name/revision.
          type: string
      type: object
    MountTask.Type:
      description: |2-
         - TYPE_MOUNT: Mount represents the process of making topics available in a cluster by loading them from object storage.
         - TYPE_UNMOUNT: Unmount represents the process of offloading topics back to object storage.
      enum:
        - TYPE_MOUNT
        - TYPE_UNMOUNT
      type: string
    MountTopicsResponse:
      properties:
        mount_task_id:
          format: int32
          title: ID of mount
          type: integer
      type: object
    Options:
      properties:
        include_tasks:
          description: Restart connector's tasks.
          type: boolean
        only_failed:
          description: Restart only connectors that have failed.
          type: boolean
      type: object
    PartitionStatus:
      enum:
        - PARTITION_STATUS_RUNNING
        - PARTITION_STATUS_INACTIVE
        - PARTITION_STATUS_ERRORED
        - PARTITION_STATUS_UNKNOWN
      type: string
    PartitionTransformStatus:
      properties:
        broker_id:
          format: int32
          type: integer
        lag:
          format: int32
          type: integer
        partition_id:
          format: int32
          type: integer
        status:
          $ref: '#/components/schemas/PartitionStatus'
      type: object
    PermissionType:
      description: Whether the operation should be allowed or denied.
      enum:
        - PERMISSION_TYPE_ANY
        - PERMISSION_TYPE_DENY
        - PERMISSION_TYPE_ALLOW
      type: string
    Pipeline:
      description: Defines the pipeline resource.
      properties:
        config_yaml:
          description: The Repanda Connect pipeline configuration in YAML format. See the [Redpanda Connect Configuration](https://docs.redpanda.com/redpanda-cloud/develop/connect/configuration/about) documentation for more details.
          title: |-
            The pipeline configuration in YAML.
            See https://docs.redpanda.com/redpanda-connect/configuration/about/
          type: string
        description:
          description: Optional pipeline description.
          type: string
        display_name:
          description: User-friendly pipeline name.
          type: string
        id:
          description: Pipeline ID.
          type: string
        resources:
          $ref: '#/components/schemas/Resources'
        state:
          $ref: '#/components/schemas/Pipeline.State'
        status:
          $ref: '#/components/schemas/Pipeline.Status'
      required:
        - id
        - display_name
        - config_yaml
      type: object
    Pipeline.State:
      description: |-
        State of the pipeline.

         - STATE_STARTING: The pipeline is starting.
         - STATE_RUNNING: The pipeline is running.
         - STATE_STOPPING: The pipeline is in the process of stopping.
         - STATE_STOPPED: The pipeline is stopped and in paused state.
         - STATE_ERROR: The pipeline encountered an error. See [Error Handling](https://docs.redpanda.com/redpanda-cloud/develop/connect/configuration/error_handling/) for further guidance.
      enum:
        - STATE_STARTING
        - STATE_RUNNING
        - STATE_STOPPING
        - STATE_STOPPED
        - STATE_ERROR
      type: string
    Pipeline.Status:
      description: Pipeline status may contain an error message.
      properties:
        error:
          type: string
      type: object
    PipelineCreate:
      description: PipelineCreate contains the details for the pipeline creation request.
      properties:
        config_yaml:
          description: The Repanda Connect pipeline configuration in YAML format. See the [Redpanda Connect Configuration](https://docs.redpanda.com/redpanda-cloud/develop/connect/configuration/about) documentation for more details.
          type: string
        description:
          description: Pipeline description.
          type: string
        display_name:
          description: User-friendly pipeline name.
          type: string
        resources:
          $ref: '#/components/schemas/Resources'
      required:
        - display_name
        - config_yaml
      type: object
    PipelineUpdate:
      properties:
        config_yaml:
          description: The Repanda Connect pipeline configuration in YAML format. See the [Redpanda Connect Configuration](https://docs.redpanda.com/redpanda-cloud/develop/connect/configuration/about) documentation for more details.
          type: string
        description:
          description: Pipeline description.
          type: string
        display_name:
          description: User-friendly pipeline name.
          type: string
        resources:
          $ref: '#/components/schemas/Resources'
      required:
        - display_name
        - config_yaml
      type: object
    Policy:
      properties:
        host:
          description: The host address for this ACL.
          type: string
        operation:
          $ref: '#/components/schemas/ACL.Operation'
        permission_type:
          $ref: '#/components/schemas/PermissionType'
        principal:
          description: The user for whom this ACL applies.
          type: string
      type: object
    QuotaFailure:
      description: |-
        Describes how a quota check failed.

        For example if a daily limit was exceeded for the calling project,
        a service could respond with a QuotaFailure detail containing the project
        id and the description of the quota limit that was exceeded.  If the
        calling project hasn't enabled the service in the developer console, then
        a service could respond with the project id and set `service_disabled`
        to true.

        Also see RetryInfo and Help types for other details about handling a
        quota failure.
      properties:
        violations:
          description: Describes all quota violations.
          items:
            $ref: '#/components/schemas/QuotaFailure.Violation'
          type: array
      title: QuotaFailure
      type: object
    QuotaFailure.Violation:
      description: |-
        A message type used to describe a single quota violation.  For example, a
        daily quota or a custom quota that was exceeded.
      properties:
        description:
          description: |-
            A description of how the quota check failed. Clients can use this
            description to find more about the quota configuration in the service's
            public documentation, or find the relevant quota limit to adjust through
            developer console.

            For example: "Service disabled" or "Daily Limit for read operations
            exceeded".
          type: string
        subject:
          description: |-
            The subject on which the quota check failed.
            For example, "clientip:<ip address of client>" or "project:<Google
            developer project id>".
          type: string
      type: object
    ReplicaAssignment:
      properties:
        partition_id:
          description: A partition to create.
          format: int32
          type: integer
        replica_ids:
          description: The broker IDs the partition replicas are assigned to.
          items:
            format: int32
            type: integer
          type: array
      type: object
    Resource:
      properties:
        acls:
          items:
            $ref: '#/components/schemas/Policy'
          type: array
        resource_name:
          description: The name of the resource this ACL targets.
          type: string
        resource_pattern_type:
          $ref: '#/components/schemas/ResourcePatternType'
        resource_type:
          $ref: '#/components/schemas/ResourceType'
      type: object
    ResourcePatternType:
      description: |-
        The pattern to use for matching the specified resource_name
        (any, exact match, literal, or prefixed).
      enum:
        - RESOURCE_PATTERN_TYPE_ANY
        - RESOURCE_PATTERN_TYPE_MATCH
        - RESOURCE_PATTERN_TYPE_LITERAL
        - RESOURCE_PATTERN_TYPE_PREFIXED
      type: string
    ResourceType:
      description: |-
        The type of resource (topic, consumer group, etc.) this
        ACL targets.
      enum:
        - RESOURCE_TYPE_ANY
        - RESOURCE_TYPE_TOPIC
        - RESOURCE_TYPE_GROUP
        - RESOURCE_TYPE_CLUSTER
        - RESOURCE_TYPE_TRANSACTIONAL_ID
        - RESOURCE_TYPE_DELEGATION_TOKEN
        - RESOURCE_TYPE_USER
      type: string
    Resources:
      properties:
        cpu_shares:
          description: |-
            `cpu_shares` is a string specifying the amount of CPU to allocate for the
            pipeline.

            This follows the [Kubernetes quantity](https://kubernetes.io/docs/reference/kubernetes-api/common-definitions/quantity/) format. Acceptable
            units include:
            - Decimal SI units: "m" (e.g., "500m" for 500 millicores, "2" for 2 cores)
            CPU shares can be specified in millicores (1 core = 1000 millicores).
            If you don't specify a unit, the value is interpreted as the number of cores.
          type: string
        memory_shares:
          description: |-
            `memory_shares` is a string specifying the amount of memory to allocate for
            the pipeline.

            This follows the [Kubernetes quantity](https://kubernetes.io/docs/reference/kubernetes-api/common-definitions/quantity/) format. Acceptable units
            include:
            - Decimal SI units: "K", "M", "G", "T", "P", "E" (e.g., "128M" for 128
              megabytes)
            - Binary SI units: "Ki", "Mi", "Gi", "Ti", "Pi", "Ei" (e.g., "512Mi" for
            512 mebibytes) If you don't specify a unit, the value is interpreted as
            bytes.
          type: string
      required:
        - memory_shares
        - cpu_shares
      type: object
    SASLMechanism:
      description: SASL mechanism to use for authentication.
      enum:
        - SASL_MECHANISM_SCRAM_SHA_256
        - SASL_MECHANISM_SCRAM_SHA_512
      type: string
    Scope:
      description: Defines the scope of a secret.
      enum:
        - SCOPE_REDPANDA_CONNECT
      type: string
    Secret:
      description: Defines the secret resource.
      properties:
        id:
          description: Secret identifier.
          readOnly: true
          type: string
        labels:
          additionalProperties:
            type: string
          description: Secret labels.
          type: object
        scopes:
          items:
            $ref: '#/components/schemas/Scope'
          title: Secret scopes
          type: array
      type: object
    SetConfiguration:
      properties:
        name:
          description: A topic-level config key (e.g. `segment.bytes`).
          type: string
        value:
          description: A topic-level config value (e.g. 1073741824).
          nullable: true
          type: string
      type: object
    SetTopicConfigurationsResponse:
      properties:
        configurations:
          description: Topic's complete set of configurations after this update.
          items:
            $ref: '#/components/schemas/Configuration'
          type: array
      type: object
    StartPipelineResponse:
      properties:
        pipeline:
          $ref: '#/components/schemas/Pipeline'
      type: object
<<<<<<< HEAD
=======
    State:
      description: |-
        State of the pipeline.

         - STATE_STARTING: The pipeline is starting.
         - STATE_RUNNING: The pipeline is running.
         - STATE_STOPPING: The pipeline is in the process of stopping.
         - STATE_STOPPED: The pipeline is stopped and in paused state.
         - STATE_ERROR: The pipeline encountered an error. See [Error Handling](https://docs.redpanda.com/redpanda-cloud/develop/connect/configuration/error_handling/) for further guidance.
         - STATE_COMPLETED: The pipeline has completed the job successfully.
      enum:
        - STATE_STARTING
        - STATE_RUNNING
        - STATE_STOPPING
        - STATE_STOPPED
        - STATE_ERROR
        - STATE_COMPLETED
      type: string
>>>>>>> 2e2c0fbf
    StopPipelineResponse:
      properties:
        pipeline:
          $ref: '#/components/schemas/Pipeline'
      type: object
    TaskInfo:
      properties:
        connector:
          description: Name of connector.
          type: string
        task:
          description: The connector task ID.
          format: int32
          type: integer
      type: object
    TaskStatus:
      properties:
        id:
          description: The connector task ID.
          format: int32
          type: integer
        state:
          description: State of connector task.
          type: string
        trace:
          description: String value of stack trace.
          type: string
        worker_id:
          description: ID of worker that the task is assigned to.
          type: string
      type: object
    TopicLocation:
      properties:
        name:
          description: Topic name.
          type: string
        topic_location:
          description: |-
            Full reference for the unmounted topic in this format: `topic-name/cluster-uuid/revision`.
            Use this as unique identifier for mounting a topic if there are multiple topics available
            with the same name.
          type: string
      type: object
    TopicMount:
      description: |-
        TopicMount defines the migration of a topic from the cloud storage into this cluster,
        so that it becomes available via the Kafka API.
      properties:
        alias:
          description: |-
            Alias may be provided to mount the topic under a different name. Leave
            blank to re-use the source topic name. The alias does not persist if you
            unmount the topic again.
          type: string
        source_topic_reference:
          description: |-
            The topic name or full reference of the topic to mount. The full reference
            must be used in case the same topic exists more than once. This may be the case if
            the same topic has been unmounted multiple times. List all mountable topics to
            find the full reference (contains topic name, cluster uuid and revision).
          type: string
      required:
        - source_topic_reference
      type: object
    TransformMetadata:
      properties:
        environment_variables:
          description: The environment variables you want to apply to your transform's environment
          items:
            $ref: '#/components/schemas/EnvironmentVariable'
          type: array
        input_topic_name:
          description: Input topic to apply the transform to.
          type: string
        name:
          description: Name of transform.
          type: string
        output_topic_names:
          description: Output topics to write the transform results to.
          items:
            type: string
          type: array
        statuses:
          items:
            $ref: '#/components/schemas/PartitionTransformStatus'
          type: array
      type: object
    UnmountTopicsResponse:
      properties:
        mount_task_id:
          format: int32
          title: ID of unmount
          type: integer
      type: object
    UpdateConfiguration:
      properties:
        name:
          description: A topic-level config key (e.g. `segment.bytes`).
          type: string
        operation:
          $ref: '#/components/schemas/ConfigAlterOperation'
        value:
          description: A topic-level config value (e.g. 1073741824).
          nullable: true
          type: string
      type: object
    UpdateConnectSecretResponse:
      description: UpdateConnectSecretResponse is the response of UpdateConnectSecret.
      properties:
        secret:
          $ref: '#/components/schemas/Secret'
      type: object
    UpdateMountTaskResponse:
      type: object
    UpdatePipelineResponse:
      properties:
        pipeline:
          $ref: '#/components/schemas/Pipeline'
      type: object
    UpdateSecretResponse:
      description: UpdateSecretResponse is the response of UpdateSecret.
      properties:
        secret:
          $ref: '#/components/schemas/Secret'
      type: object
    UpdateTopicConfigurationsResponse:
      properties:
        configurations:
          description: Topic's complete set of configurations after applying this partial patch.
          items:
            $ref: '#/components/schemas/Configuration'
          type: array
      type: object
    UpdateUserRequest.User:
      properties:
        mechanism:
          $ref: '#/components/schemas/SASLMechanism'
        name:
          description: Username.
          type: string
        password:
          description: Password.
          type: string
      type: object
    UpdateUserResponse:
      properties:
        user:
          $ref: '#/components/schemas/UpdateUserResponse.User'
      type: object
    UpdateUserResponse.User:
      description: Updated user's name and SASL mechanism.
      properties:
        mechanism:
          $ref: '#/components/schemas/SASLMechanism'
        name:
          type: string
      type: object
    UpsertConnectorResponse:
      properties:
        connector:
          $ref: '#/components/schemas/ConnectorSpec'
      type: object
    rpc.Status:
      description: |-
        The `Status` type defines a logical error model that is suitable for
        different programming environments, including REST APIs and RPC APIs. It is
        used by [gRPC](https://github.com/grpc). Each `Status` message contains
        three pieces of data: error code, error message, and error details.

        You can find out more about this error model and how to work with it in the
        [API Design Guide](https://cloud.google.com/apis/design/errors).
      properties:
        code:
          description: RPC status code, as described [here](https://github.com/googleapis/googleapis/blob/b4c238feaa1097c53798ed77035bbfeb7fc72e96/google/rpc/code.proto#L32).
          enum:
            - OK
            - CANCELLED
            - UNKNOWN
            - INVALID_ARGUMENT
            - DEADLINE_EXCEEDED
            - NOT_FOUND
            - ALREADY_EXISTS
            - PERMISSION_DENIED
            - UNAUTHENTICATED
            - RESOURCE_EXHAUSTED
            - FAILED_PRECONDITION
            - ABORTED
            - OUT_OF_RANGE
            - UNIMPLEMENTED
            - INTERNAL
            - UNAVAILABLE
            - DATA_LOSS
          format: int32
          type: string
        details:
          items:
            description: Details of the error.
            oneOf:
              - allOf:
                  - properties:
                      '@type':
                        description: Fully qualified protobuf type name of the underlying response, prefixed with `type.googleapis.com/`.
                        enum:
                          - type.googleapis.com/google.rpc.BadRequest
                        type: string
                  - $ref: '#/components/schemas/BadRequest'
              - allOf:
                  - properties:
                      '@type':
                        description: Fully qualified protobuf type name of the underlying response, prefixed with `type.googleapis.com/`.
                        enum:
                          - type.googleapis.com/google.rpc.ErrorInfo
                        type: string
                  - $ref: '#/components/schemas/ErrorInfo'
              - allOf:
                  - properties:
                      '@type':
                        description: Fully qualified protobuf type name of the underlying response, prefixed with `type.googleapis.com/`.
                        enum:
                          - type.googleapis.com/google.rpc.QuotaFailure
                        type: string
                  - $ref: '#/components/schemas/QuotaFailure'
              - allOf:
                  - properties:
                      '@type':
                        description: Fully qualified protobuf type name of the underlying response, prefixed with `type.googleapis.com/`.
                        enum:
                          - type.googleapis.com/google.rpc.Help
                        type: string
                  - $ref: '#/components/schemas/Help'
          type: array
        message:
          description: Detailed error message. No compatibility guarantees are given for the text contained in this message.
          type: string
      type: object
    v1alpha2.Topic:
      type: object
  securitySchemes:
    auth0:
      description: RedpandaCloud
      flows:
        implicit:
          authorizationUrl: https://prod-cloudv2.us.auth0.com/oauth/authorize
          scopes: {}
          x-client-id: dQjapNIAHhF7EQqQToRla3yEII9sUSap
      type: oauth2
info:
  description: Welcome to Redpanda Cloud's Dataplane API documentation.
  title: Redpanda Cloud
  version: v1alpha2
openapi: 3.0.3
paths:
  /v1alpha2/acls:
    delete:
      description: Delete all ACLs that match the filter criteria. The `filter.` query string parameters find matching ACLs that meet all specified conditions.
      operationId: ACLService_DeleteACLs
      parameters:
        - description: |-
            The type of resource (topic, consumer group, etc.) this
            ACL targets.
          in: query
          name: filter.resource_type
          required: true
          schema:
            enum:
              - RESOURCE_TYPE_ANY
              - RESOURCE_TYPE_TOPIC
              - RESOURCE_TYPE_GROUP
              - RESOURCE_TYPE_CLUSTER
              - RESOURCE_TYPE_TRANSACTIONAL_ID
              - RESOURCE_TYPE_DELEGATION_TOKEN
              - RESOURCE_TYPE_USER
            type: string
        - description: The name of the resource this ACL targets.
          in: query
          name: filter.resource_name
          schema:
            type: string
        - description: |-
            The pattern to use for matching the specified resource_name
            (any, exact match, literal, or prefixed).
          in: query
          name: filter.resource_pattern_type
          required: true
          schema:
            enum:
              - RESOURCE_PATTERN_TYPE_ANY
              - RESOURCE_PATTERN_TYPE_MATCH
              - RESOURCE_PATTERN_TYPE_LITERAL
              - RESOURCE_PATTERN_TYPE_PREFIXED
            type: string
        - description: |-
            The user for whom this ACL applies. With the Kafka simple
            authorizer, you must include the prefix "User:" with the user name.
          in: query
          name: filter.principal
          schema:
            type: string
        - description: |-
            The host address to use for this ACL. To allow a principal
            access from multiple hosts, you must create an ACL for each host.
          in: query
          name: filter.host
          schema:
            type: string
        - description: The operation that is allowed or denied (e.g. READ).
          in: query
          name: filter.operation
          required: true
          schema:
            enum:
              - OPERATION_ANY
              - OPERATION_ALL
              - OPERATION_READ
              - OPERATION_WRITE
              - OPERATION_CREATE
              - OPERATION_DELETE
              - OPERATION_ALTER
              - OPERATION_DESCRIBE
              - OPERATION_CLUSTER_ACTION
              - OPERATION_DESCRIBE_CONFIGS
              - OPERATION_ALTER_CONFIGS
              - OPERATION_IDEMPOTENT_WRITE
              - OPERATION_CREATE_TOKENS
              - OPERATION_DESCRIBE_TOKENS
            type: string
        - description: Whether the operation should be allowed or denied.
          in: query
          name: filter.permission_type
          required: true
          schema:
            enum:
              - PERMISSION_TYPE_ANY
              - PERMISSION_TYPE_DENY
              - PERMISSION_TYPE_ALLOW
            type: string
      responses:
        "200":
          content:
            application/json:
              schema:
                $ref: '#/components/schemas/DeleteACLsResponse'
          description: OK
        "401":
          content:
            application/json:
              schema:
                $ref: '#/components/schemas/rpc.Status'
          description: Unauthenticated.
        "500":
          content:
            application/json:
              schema:
                $ref: '#/components/schemas/rpc.Status'
          description: Internal Server Error. Reach out to support.
        default:
          content:
            application/json:
              schema:
                $ref: '#/components/schemas/rpc.Status'
          description: An unexpected error response.
      summary: Delete ACLs
      tags:
        - ACLService
    get:
      description: List all ACLs. The `filter.` query string parameters find matching ACLs that meet all specified conditions.
      operationId: ACLService_ListACLs
      parameters:
        - description: |-
            The type of resource (topic, consumer group, etc.) this
            ACL targets.
          in: query
          name: filter.resource_type
          schema:
            enum:
              - RESOURCE_TYPE_ANY
              - RESOURCE_TYPE_TOPIC
              - RESOURCE_TYPE_GROUP
              - RESOURCE_TYPE_CLUSTER
              - RESOURCE_TYPE_TRANSACTIONAL_ID
              - RESOURCE_TYPE_DELEGATION_TOKEN
              - RESOURCE_TYPE_USER
            type: string
        - description: The name of the resource this ACL targets.
          in: query
          name: filter.resource_name
          schema:
            type: string
        - description: |-
            The pattern to use for matching the specified resource_name
            (any, exact match, literal, or prefixed).
          in: query
          name: filter.resource_pattern_type
          schema:
            enum:
              - RESOURCE_PATTERN_TYPE_ANY
              - RESOURCE_PATTERN_TYPE_MATCH
              - RESOURCE_PATTERN_TYPE_LITERAL
              - RESOURCE_PATTERN_TYPE_PREFIXED
            type: string
        - description: |-
            The user for whom this ACL applies. With the Kafka simple
            authorizer, you must include the prefix "User:" with the user name.
          in: query
          name: filter.principal
          schema:
            type: string
        - description: |-
            The host address to use for this ACL. To allow a principal
            access from multiple hosts, you must create an ACL for each host.
          in: query
          name: filter.host
          schema:
            type: string
        - description: The operation that is allowed or denied (e.g. READ).
          in: query
          name: filter.operation
          schema:
            enum:
              - OPERATION_ANY
              - OPERATION_ALL
              - OPERATION_READ
              - OPERATION_WRITE
              - OPERATION_CREATE
              - OPERATION_DELETE
              - OPERATION_ALTER
              - OPERATION_DESCRIBE
              - OPERATION_CLUSTER_ACTION
              - OPERATION_DESCRIBE_CONFIGS
              - OPERATION_ALTER_CONFIGS
              - OPERATION_IDEMPOTENT_WRITE
              - OPERATION_CREATE_TOKENS
              - OPERATION_DESCRIBE_TOKENS
            type: string
        - description: Whether the operation should be allowed or denied.
          in: query
          name: filter.permission_type
          schema:
            enum:
              - PERMISSION_TYPE_ANY
              - PERMISSION_TYPE_DENY
              - PERMISSION_TYPE_ALLOW
            type: string
      responses:
        "200":
          content:
            application/json:
              schema:
                $ref: '#/components/schemas/ListACLsResponse'
          description: OK
        "401":
          content:
            application/json:
              schema:
                $ref: '#/components/schemas/rpc.Status'
          description: Unauthenticated.
        "500":
          content:
            application/json:
              schema:
                $ref: '#/components/schemas/rpc.Status'
          description: Internal Server Error. Reach out to support.
        default:
          content:
            application/json:
              schema:
                $ref: '#/components/schemas/rpc.Status'
          description: An unexpected error response.
      summary: List ACLs
      tags:
        - ACLService
    post:
      description: Create a new ACL.
      operationId: ACLService_CreateACL
      requestBody:
        content:
          application/json:
            schema:
              $ref: '#/components/schemas/CreateACLRequest'
        required: true
        x-originalParamName: body
      responses:
        "201":
          content:
            application/json:
              schema:
                $ref: '#/components/schemas/CreateACLResponse'
          description: Created
        "401":
          content:
            application/json:
              schema:
                $ref: '#/components/schemas/rpc.Status'
          description: Unauthenticated.
        "500":
          content:
            application/json:
              schema:
                $ref: '#/components/schemas/rpc.Status'
          description: Internal Server Error. Reach out to support.
        default:
          content:
            application/json:
              schema:
                $ref: '#/components/schemas/rpc.Status'
          description: An unexpected error response.
      summary: Create ACL
      tags:
        - ACLService
  /v1alpha2/cloud-storage/mount-tasks:
    get:
      description: This operation retrieves the status of a task responsible for mounting or unmounting topics. It provides details on the task’s type (mount or unmount), its current state, and the topics involved.
      operationId: CloudStorageService_ListMountTasks
      responses:
        "200":
          content:
            application/json:
              schema:
                $ref: '#/components/schemas/ListMountTasksResponse'
          description: OK
        "401":
          content:
            application/json:
              schema:
                $ref: '#/components/schemas/rpc.Status'
          description: Unauthenticated.
        "404":
          content:
            application/json:
              schema:
                $ref: '#/components/schemas/rpc.Status'
          description: Not Found
        "500":
          content:
            application/json:
              schema:
                $ref: '#/components/schemas/rpc.Status'
          description: Internal Server Error. Reach out to support.
        default:
          content:
            application/json:
              schema:
                $ref: '#/components/schemas/rpc.Status'
          description: An unexpected error response.
      summary: Retrieve the mount task status
      tags:
        - CloudStorageService
  /v1alpha2/cloud-storage/mount-tasks/{id}:
    delete:
      description: Delete a mount or unmount by ID.
      operationId: CloudStorageService_DeleteMountTask
      parameters:
        - description: Unique identifier of the mount or unmount task to delete.
          in: path
          name: id
          required: true
          schema:
            format: int32
            type: integer
      responses:
        "202":
          content:
            application/json:
              schema:
                $ref: '#/components/schemas/DeleteMountTaskResponse'
          description: OK
        "401":
          content:
            application/json:
              schema:
                $ref: '#/components/schemas/rpc.Status'
          description: Unauthenticated.
        "404":
          content:
            application/json:
              schema:
                $ref: '#/components/schemas/rpc.Status'
          description: Not Found
        "500":
          content:
            application/json:
              schema:
                $ref: '#/components/schemas/rpc.Status'
          description: Internal Server Error. Reach out to support.
        default:
          content:
            application/json:
              schema:
                $ref: '#/components/schemas/rpc.Status'
          description: An unexpected error response.
      summary: Delete a mount or unmount
      tags:
        - CloudStorageService
    get:
      description: Retrieves the status of a mount or unmount by ID.The response provides details on the operation type (mount or unmount), its current state, and the topics involved. Use the ID returned when you start the mount or unmount, or use the ListMountTasks endpoint to retrieve a list of IDs.
      operationId: CloudStorageService_GetMountTask
      parameters:
        - description: Unique identifier of the mount or unmount task to retrieve.
          in: path
          name: id
          required: true
          schema:
            format: int32
            type: integer
      responses:
        "200":
          content:
            application/json:
              schema:
                $ref: '#/components/schemas/GetMountTaskResponse'
          description: OK
        "401":
          content:
            application/json:
              schema:
                $ref: '#/components/schemas/rpc.Status'
          description: Unauthenticated.
        "404":
          content:
            application/json:
              schema:
                $ref: '#/components/schemas/rpc.Status'
          description: Not Found
        "500":
          content:
            application/json:
              schema:
                $ref: '#/components/schemas/rpc.Status'
          description: Internal Server Error. Reach out to support.
        default:
          content:
            application/json:
              schema:
                $ref: '#/components/schemas/rpc.Status'
          description: An unexpected error response.
      summary: Get the status of a mount or unmount by ID
      tags:
        - CloudStorageService
    post:
      description: This operation allows performing an action on an ongoing mount task.
      operationId: CloudStorageService_UpdateMountTask
      parameters:
        - description: ID is the unique identifier of the mount or unmount to update.
          in: path
          name: id
          required: true
          schema:
            format: int32
            type: integer
      requestBody:
        content:
          application/json:
            schema:
              properties:
                action:
                  $ref: '#/components/schemas/Action'
              required:
                - action
              type: object
        required: true
        x-originalParamName: body
      responses:
        "201":
          content:
            application/json:
              schema:
                $ref: '#/components/schemas/UpdateMountTaskResponse'
          description: OK
        "401":
          content:
            application/json:
              schema:
                $ref: '#/components/schemas/rpc.Status'
          description: Unauthenticated.
        "404":
          content:
            application/json:
              schema:
                $ref: '#/components/schemas/rpc.Status'
          description: Not Found
        "500":
          content:
            application/json:
              schema:
                $ref: '#/components/schemas/rpc.Status'
          description: Internal Server Error. Reach out to support.
        default:
          content:
            application/json:
              schema:
                $ref: '#/components/schemas/rpc.Status'
          description: An unexpected error response.
      summary: Update a mount or unmount
      tags:
        - CloudStorageService
  /v1alpha2/cloud-storage/topics/mount:
    post:
      description: Attach mountable topics from object storage to a cluster, making them available for consumption and production again. Mounting a topic reloads its data and state to the local brokers, allowing active use of the topic.
      operationId: CloudStorageService_MountTopics
      requestBody:
        content:
          application/json:
            schema:
              items:
                $ref: '#/components/schemas/TopicMount'
              required:
                - topics
              type: array
        required: true
        x-originalParamName: topics
      responses:
        "200":
          content:
            application/json:
              schema:
                $ref: '#/components/schemas/MountTopicsResponse'
          description: OK
        "401":
          content:
            application/json:
              schema:
                $ref: '#/components/schemas/rpc.Status'
          description: Unauthenticated.
        "404":
          content:
            application/json:
              schema:
                $ref: '#/components/schemas/rpc.Status'
          description: Not Found
        "500":
          content:
            application/json:
              schema:
                $ref: '#/components/schemas/rpc.Status'
          description: Internal Server Error. Reach out to support.
        default:
          content:
            application/json:
              schema:
                $ref: '#/components/schemas/rpc.Status'
          description: An unexpected error response.
      summary: Mount topics from object storage
      tags:
        - CloudStorageService
  /v1alpha2/cloud-storage/topics/mountable:
    get:
      description: Retrieve all topics that are currently unmounted and available to be mounted to the cluster. These topics reside in object storage and can be mounted for consumption or production within the cluster.
      operationId: CloudStorageService_ListMountableTopics
      responses:
        "200":
          content:
            application/json:
              schema:
                $ref: '#/components/schemas/ListMountableTopicsResponse'
          description: OK
        "401":
          content:
            application/json:
              schema:
                $ref: '#/components/schemas/rpc.Status'
          description: Unauthenticated.
        "404":
          content:
            application/json:
              schema:
                $ref: '#/components/schemas/rpc.Status'
          description: Not Found
        "500":
          content:
            application/json:
              schema:
                $ref: '#/components/schemas/rpc.Status'
          description: Internal Server Error. Reach out to support.
        default:
          content:
            application/json:
              schema:
                $ref: '#/components/schemas/rpc.Status'
          description: An unexpected error response.
      summary: List mountable topics
      tags:
        - CloudStorageService
  /v1alpha2/cloud-storage/topics/unmount:
    post:
      description: Unmount topics to object storage, freeing up all local cluster resources. Once you unmount a topic, it can no longer be consumed or produced to. It detaches from the active cluster while its data remains safely stored in the external Object Storage.
      operationId: CloudStorageService_UnmountTopics
      requestBody:
        content:
          application/json:
            schema:
              items:
                type: string
              required:
                - topics
              type: array
        description: List of topics to unmount.
        required: true
        x-originalParamName: topics
      responses:
        "200":
          content:
            application/json:
              schema:
                $ref: '#/components/schemas/UnmountTopicsResponse'
          description: OK
        "401":
          content:
            application/json:
              schema:
                $ref: '#/components/schemas/rpc.Status'
          description: Unauthenticated.
        "404":
          content:
            application/json:
              schema:
                $ref: '#/components/schemas/rpc.Status'
          description: Not Found
        "500":
          content:
            application/json:
              schema:
                $ref: '#/components/schemas/rpc.Status'
          description: Internal Server Error. Reach out to support.
        default:
          content:
            application/json:
              schema:
                $ref: '#/components/schemas/rpc.Status'
          description: An unexpected error response.
      summary: Unmount topics to object storage
      tags:
        - CloudStorageService
  /v1alpha2/kafka-connect/clusters:
    get:
      description: List connect clusters available for being consumed by the console's kafka-connect service.
      operationId: KafkaConnectService_ListConnectClusters
      responses:
        "200":
          content:
            application/json:
              schema:
                $ref: '#/components/schemas/ListConnectClustersResponse'
          description: OK
        "401":
          content:
            application/json:
              schema:
                $ref: '#/components/schemas/rpc.Status'
          description: Unauthenticated.
        "500":
          content:
            application/json:
              schema:
                $ref: '#/components/schemas/rpc.Status'
          description: Internal Server Error. Reach out to support.
        default:
          content:
            application/json:
              schema:
                $ref: '#/components/schemas/rpc.Status'
          description: An unexpected error response.
      summary: List connect clusters
      tags:
        - KafkaConnectService
  /v1alpha2/kafka-connect/clusters/{cluster_name}:
    get:
      description: Get information about an available Kafka Connect cluster.
      operationId: KafkaConnectService_GetConnectCluster
      parameters:
        - description: Unique name of target connect cluster. For Redpanda Cloud, use `redpanda`.
          in: path
          name: cluster_name
          required: true
          schema:
            type: string
      responses:
        "200":
          content:
            application/json:
              schema:
                $ref: '#/components/schemas/ConnectCluster'
          description: OK
        "401":
          content:
            application/json:
              schema:
                $ref: '#/components/schemas/rpc.Status'
          description: Unauthenticated.
        "404":
          content:
            application/json:
              schema:
                $ref: '#/components/schemas/rpc.Status'
          description: Connect cluster not found
        "500":
          content:
            application/json:
              schema:
                $ref: '#/components/schemas/rpc.Status'
          description: Internal Server Error. Reach out to support.
        default:
          content:
            application/json:
              schema:
                $ref: '#/components/schemas/rpc.Status'
          description: An unexpected error response.
      summary: Get connect cluster
      tags:
        - KafkaConnectService
  /v1alpha2/kafka-connect/clusters/{cluster_name}/connectors:
    get:
      description: List connectors managed by the Kafka Connect service.
      operationId: KafkaConnectService_ListConnectors
      parameters:
        - description: Unique name of target connect cluster. For Redpanda Cloud, use `redpanda`.
          in: path
          name: cluster_name
          required: true
          schema:
            type: string
        - description: Value of the next_page_token field returned by the previous response. If not provided, the system assumes the first page is requested.
          in: query
          name: page_token
          schema:
            type: string
        - description: Limit the paginated response to a number of items. Defaults to 100. Use -1 to disable pagination.
          in: query
          name: page_size
          schema:
            format: int32
            type: integer
      responses:
        "200":
          content:
            application/json:
              schema:
                $ref: '#/components/schemas/ListConnectorsResponse'
          description: OK
        "401":
          content:
            application/json:
              schema:
                $ref: '#/components/schemas/rpc.Status'
          description: Unauthenticated.
        "500":
          content:
            application/json:
              schema:
                $ref: '#/components/schemas/rpc.Status'
          description: Internal Server Error. Reach out to support.
        default:
          content:
            application/json:
              schema:
                $ref: '#/components/schemas/rpc.Status'
          description: An unexpected error response.
      summary: List connectors
      tags:
        - KafkaConnectService
    post:
      description: Create a connector with the specified configuration.
      operationId: KafkaConnectService_CreateConnector
      parameters:
        - description: Unique name of target connect cluster. For Redpanda Cloud, use `redpanda`.
          in: path
          name: cluster_name
          required: true
          schema:
            type: string
      requestBody:
        content:
          application/json:
            schema:
              $ref: '#/components/schemas/ConnectorSpec'
        required: true
        x-originalParamName: connector
      responses:
        "201":
          content:
            application/json:
              schema:
                $ref: '#/components/schemas/ConnectorSpec'
          description: Created
        "401":
          content:
            application/json:
              schema:
                $ref: '#/components/schemas/rpc.Status'
          description: Unauthenticated.
        "500":
          content:
            application/json:
              schema:
                $ref: '#/components/schemas/rpc.Status'
          description: Internal Server Error. Reach out to support.
        default:
          content:
            application/json:
              schema:
                $ref: '#/components/schemas/rpc.Status'
          description: An unexpected error response.
      summary: Create connector
      tags:
        - KafkaConnectService
  /v1alpha2/kafka-connect/clusters/{cluster_name}/connectors/{name}:
    delete:
      description: Delete a connector. This operation force stops all tasks and also deletes the connector configuration.
      operationId: KafkaConnectService_DeleteConnector
      parameters:
        - description: Unique name of target connect cluster. For Redpanda Cloud, use `redpanda`.
          in: path
          name: cluster_name
          required: true
          schema:
            type: string
        - description: Name of connector.
          in: path
          name: name
          required: true
          schema:
            type: string
      responses:
        "204":
          content:
            application/json:
              schema: {}
          description: Deleted
        "401":
          content:
            application/json:
              schema:
                $ref: '#/components/schemas/rpc.Status'
          description: Unauthenticated.
        "500":
          content:
            application/json:
              schema:
                $ref: '#/components/schemas/rpc.Status'
          description: Internal Server Error. Reach out to support.
        default:
          content:
            application/json:
              schema:
                $ref: '#/components/schemas/rpc.Status'
          description: An unexpected error response.
      summary: Delete connector
      tags:
        - KafkaConnectService
    get:
      description: Get information about a connector in a specific cluster.
      operationId: KafkaConnectService_GetConnector
      parameters:
        - description: Unique name of target connect cluster. For Redpanda Cloud, use `redpanda`.
          in: path
          name: cluster_name
          required: true
          schema:
            type: string
        - description: Name of connector.
          in: path
          name: name
          required: true
          schema:
            type: string
      responses:
        "200":
          content:
            application/json:
              schema:
                $ref: '#/components/schemas/ConnectorSpec'
          description: OK
        "401":
          content:
            application/json:
              schema:
                $ref: '#/components/schemas/rpc.Status'
          description: Unauthenticated.
        "500":
          content:
            application/json:
              schema:
                $ref: '#/components/schemas/rpc.Status'
          description: Internal Server Error. Reach out to support.
        default:
          content:
            application/json:
              schema:
                $ref: '#/components/schemas/rpc.Status'
          description: An unexpected error response.
      summary: Get connector
      tags:
        - KafkaConnectService
  /v1alpha2/kafka-connect/clusters/{cluster_name}/connectors/{name}/config:
    get:
      description: Get the configuration for the connector.
      operationId: KafkaConnectService_GetConnectorConfig
      parameters:
        - description: Unique name of target connect cluster. For Redpanda Cloud, use `redpanda`.
          in: path
          name: cluster_name
          required: true
          schema:
            type: string
        - description: Name of connector.
          in: path
          name: name
          required: true
          schema:
            type: string
      responses:
        "401":
          content:
            application/json:
              schema:
                $ref: '#/components/schemas/rpc.Status'
          description: Unauthenticated.
        "500":
          content:
            application/json:
              schema:
                $ref: '#/components/schemas/rpc.Status'
          description: Internal Server Error. Reach out to support.
        default:
          content:
            application/json:
              schema:
                $ref: '#/components/schemas/rpc.Status'
          description: An unexpected error response.
      summary: Get connector configuration
      tags:
        - KafkaConnectService
    put:
      description: Update the configuration for an existing connector with the specified name, or create a new connector using the given configuration. Returns information about the connector after the change has been made.
      operationId: KafkaConnectService_UpsertConnector
      parameters:
        - description: Unique name of target connect cluster. For Redpanda Cloud, use `redpanda`.
          in: path
          name: cluster_name
          required: true
          schema:
            type: string
        - description: Name of connector. If a connector with this name does not already exist, a new connector is created.
          in: path
          name: name
          required: true
          schema:
            type: string
      requestBody:
        content:
          application/json:
            schema:
              additionalProperties:
                type: string
              required:
                - config
              type: object
        description: Connector configuration property.
        required: true
        x-originalParamName: config
      responses:
        "200":
          content:
            application/json:
              schema:
                $ref: '#/components/schemas/ConnectorSpec'
          description: Updated
        "201":
          content:
            application/json:
              schema:
                $ref: '#/components/schemas/ConnectorSpec'
          description: Created
        "401":
          content:
            application/json:
              schema:
                $ref: '#/components/schemas/rpc.Status'
          description: Unauthenticated.
        "500":
          content:
            application/json:
              schema:
                $ref: '#/components/schemas/rpc.Status'
          description: Internal Server Error. Reach out to support.
        default:
          content:
            application/json:
              schema:
                $ref: '#/components/schemas/rpc.Status'
          description: An unexpected error response.
      summary: Upsert connector configuration
      tags:
        - KafkaConnectService
  /v1alpha2/kafka-connect/clusters/{cluster_name}/connectors/{name}/pause:
    put:
      description: Pause the connector and its tasks, which stops messages from processing until the connector is resumed. This call is asynchronous and may take some time to process.
      operationId: KafkaConnectService_PauseConnector
      parameters:
        - description: Unique name of target connect cluster. For Redpanda Cloud, use `redpanda`.
          in: path
          name: cluster_name
          required: true
          schema:
            type: string
        - description: Name of connector.
          in: path
          name: name
          required: true
          schema:
            type: string
      responses:
        "202":
          content:
            application/json:
              schema: {}
          description: Pause request accepted
        "401":
          content:
            application/json:
              schema:
                $ref: '#/components/schemas/rpc.Status'
          description: Unauthenticated.
        "500":
          content:
            application/json:
              schema:
                $ref: '#/components/schemas/rpc.Status'
          description: Internal Server Error. Reach out to support.
        default:
          content:
            application/json:
              schema:
                $ref: '#/components/schemas/rpc.Status'
          description: An unexpected error response.
      summary: Pause connector
      tags:
        - KafkaConnectService
  /v1alpha2/kafka-connect/clusters/{cluster_name}/connectors/{name}/restart:
    post:
      description: Triggers a connector restart. You must specify whether or not tasks are also restarted, and whether only failed connectors are restarted.
      operationId: KafkaConnectService_RestartConnector
      parameters:
        - description: Unique name of target connect cluster. For Redpanda Cloud, use `redpanda`.
          in: path
          name: cluster_name
          required: true
          schema:
            type: string
        - description: Name of connector.
          in: path
          name: name
          required: true
          schema:
            type: string
      requestBody:
        content:
          application/json:
            schema:
              $ref: '#/components/schemas/Options'
        required: true
        x-originalParamName: options
      responses:
        "204":
          content:
            application/json:
              schema: {}
          description: Restart connector request success
        "401":
          content:
            application/json:
              schema:
                $ref: '#/components/schemas/rpc.Status'
          description: Unauthenticated.
        "500":
          content:
            application/json:
              schema:
                $ref: '#/components/schemas/rpc.Status'
          description: Internal Server Error. Reach out to support.
        default:
          content:
            application/json:
              schema:
                $ref: '#/components/schemas/rpc.Status'
          description: An unexpected error response.
      summary: Restart connector
      tags:
        - KafkaConnectService
  /v1alpha2/kafka-connect/clusters/{cluster_name}/connectors/{name}/resume:
    put:
      description: Resume a paused connector and its tasks, and resumes message processing. This call is asynchronous and may take some time to process. If the connector was not paused, this operation does not do anything.
      operationId: KafkaConnectService_ResumeConnector
      parameters:
        - description: Unique name of target connect cluster. For Redpanda Cloud, use `redpanda`.
          in: path
          name: cluster_name
          required: true
          schema:
            type: string
        - description: Name of connector.
          in: path
          name: name
          required: true
          schema:
            type: string
      responses:
        "202":
          content:
            application/json:
              schema: {}
          description: Resume request accepted
        "401":
          content:
            application/json:
              schema:
                $ref: '#/components/schemas/rpc.Status'
          description: Unauthenticated.
        "500":
          content:
            application/json:
              schema:
                $ref: '#/components/schemas/rpc.Status'
          description: Internal Server Error. Reach out to support.
        default:
          content:
            application/json:
              schema:
                $ref: '#/components/schemas/rpc.Status'
          description: An unexpected error response.
      summary: Resume connector
      tags:
        - KafkaConnectService
  /v1alpha2/kafka-connect/clusters/{cluster_name}/connectors/{name}/status:
    get:
      description: Gets the current status of the connector, including the state for each of its tasks, error information, etc.
      operationId: KafkaConnectService_GetConnectorStatus
      parameters:
        - description: Unique name of target connect cluster. For Redpanda Cloud, use `redpanda`.
          in: path
          name: cluster_name
          required: true
          schema:
            type: string
        - description: Name of connector.
          in: path
          name: name
          required: true
          schema:
            type: string
      responses:
        "200":
          content:
            application/json:
              schema:
                $ref: '#/components/schemas/ConnectorStatus'
          description: OK
        "401":
          content:
            application/json:
              schema:
                $ref: '#/components/schemas/rpc.Status'
          description: Unauthenticated.
        "500":
          content:
            application/json:
              schema:
                $ref: '#/components/schemas/rpc.Status'
          description: Internal Server Error. Reach out to support.
        default:
          content:
            application/json:
              schema:
                $ref: '#/components/schemas/rpc.Status'
          description: An unexpected error response.
      summary: Get connector status
      tags:
        - KafkaConnectService
  /v1alpha2/kafka-connect/clusters/{cluster_name}/connectors/{name}/stop:
    put:
      description: Stops a connector, but does not delete it. All tasks for the connector are shut down completely. This call is asynchronous and may take some time to process.
      operationId: KafkaConnectService_StopConnector
      parameters:
        - description: Unique name of target connect cluster. For Redpanda Cloud, use `redpanda`.
          in: path
          name: cluster_name
          required: true
          schema:
            type: string
        - description: Name of connector.
          in: path
          name: name
          required: true
          schema:
            type: string
      responses:
        "202":
          content:
            application/json:
              schema: {}
          description: Request accepted
        "401":
          content:
            application/json:
              schema:
                $ref: '#/components/schemas/rpc.Status'
          description: Unauthenticated.
        "500":
          content:
            application/json:
              schema:
                $ref: '#/components/schemas/rpc.Status'
          description: Internal Server Error. Reach out to support.
        default:
          content:
            application/json:
              schema:
                $ref: '#/components/schemas/rpc.Status'
          description: An unexpected error response.
      summary: Stop connector
      tags:
        - KafkaConnectService
  /v1alpha2/kafka-connect/clusters/{cluster_name}/connectors/{name}/topics:
    get:
      description: Returns a list of connector topic names. If the connector is inactive, this call returns an empty list.
      operationId: KafkaConnectService_ListConnectorTopics
      parameters:
        - description: Unique name of target connect cluster. For Redpanda Cloud, use `redpanda`.
          in: path
          name: cluster_name
          required: true
          schema:
            type: string
        - description: Name of connector.
          in: path
          name: name
          required: true
          schema:
            type: string
      responses:
        "200":
          content:
            application/json:
              schema:
                $ref: '#/components/schemas/ListConnectorTopicsResponse'
          description: OK
        "401":
          content:
            application/json:
              schema:
                $ref: '#/components/schemas/rpc.Status'
          description: Unauthenticated.
        "500":
          content:
            application/json:
              schema:
                $ref: '#/components/schemas/rpc.Status'
          description: Internal Server Error. Reach out to support.
        default:
          content:
            application/json:
              schema:
                $ref: '#/components/schemas/rpc.Status'
          description: An unexpected error response.
      summary: List connector topics
      tags:
        - KafkaConnectService
  /v1alpha2/kafka-connect/clusters/{cluster_name}/connectors/{name}/topics/reset:
    put:
      description: Resets the set of topic names that the connector is using.
      operationId: KafkaConnectService_ResetConnectorTopics
      parameters:
        - description: Unique name of target connect cluster. For Redpanda Cloud, use `redpanda`.
          in: path
          name: cluster_name
          required: true
          schema:
            type: string
        - description: Name of connector using the topics to be reset.
          in: path
          name: name
          required: true
          schema:
            type: string
      responses:
        "200":
          content:
            application/json:
              schema: {}
          description: OK
        "401":
          content:
            application/json:
              schema:
                $ref: '#/components/schemas/rpc.Status'
          description: Unauthenticated.
        "500":
          content:
            application/json:
              schema:
                $ref: '#/components/schemas/rpc.Status'
          description: Internal Server Error. Reach out to support.
        default:
          content:
            application/json:
              schema:
                $ref: '#/components/schemas/rpc.Status'
          description: An unexpected error response.
      summary: Reset connector topics
      tags:
        - KafkaConnectService
  /v1alpha2/kafka-connect/clusters/{cluster_name}/secrets:
    get:
      description: 'List Kafka Connect cluster secrets. Optional: filter based on secret name and labels.'
      operationId: SecretService_ListConnectSecrets
      parameters:
        - description: Unique name of target connect cluster. For Redpanda Cloud, use `redpanda`.
          in: path
          name: cluster_name
          required: true
          schema:
            type: string
        - description: Substring match on secret name. Case-sensitive.
          in: query
          name: filter.name_contains
          schema:
            type: string
        - description: This is a request variable of the map type. The query format is "map_name[key]=value", e.g. If the map name is Age, the key type is string, and the value type is integer, the query parameter is expressed as Age["bob"]=18
          in: query
          name: filter.labels[string][string]
          schema:
            type: string
        - description: Secret scopes to search for
          in: query
          name: filter.scopes
          schema:
            items:
              enum:
                - SCOPE_REDPANDA_CONNECT
              type: string
            type: array
        - description: |-
            Value of the next_page_token field returned by the previous response.
            If not provided, the system assumes the first page is requested.
          in: query
          name: page_token
          schema:
            type: string
        - description: Limit the paginated response to a number of items. Defaults to 100. Use -1 to disable pagination.
          in: query
          name: page_size
          schema:
            format: int32
            type: integer
      responses:
        "200":
          content:
            application/json:
              schema:
                $ref: '#/components/schemas/ListSecretsResponse'
          description: OK
        "401":
          content:
            application/json:
              schema:
                $ref: '#/components/schemas/rpc.Status'
          description: Unauthenticated.
        "500":
          content:
            application/json:
              schema:
                $ref: '#/components/schemas/rpc.Status'
          description: Internal Server Error. Reach out to support.
        default:
          content:
            application/json:
              schema:
                $ref: '#/components/schemas/rpc.Status'
          description: An unexpected error response.
      summary: List Connect Cluster Secrets
      tags:
        - SecretService
    post:
      description: Create a Kafka Connect cluster secret.
      operationId: SecretService_CreateConnectSecret
      parameters:
        - description: Unique name of target connect cluster. For Redpanda Cloud, use `redpanda`.
          in: path
          name: cluster_name
          required: true
          schema:
            type: string
      requestBody:
        content:
          application/json:
            schema:
              description: CreateConnectSecretRequest is the request of CreateConnectSecret.
              properties:
                labels:
                  additionalProperties:
                    type: string
                  description: Secret labels.
                  type: object
                name:
                  description: Name of connector.
                  type: string
                secret_data:
                  description: The secret data. Must be Base64-encoded.
                  format: byte
                  type: string
              required:
                - name
                - secret_data
              type: object
        required: true
        x-originalParamName: body
      responses:
        "201":
          content:
            application/json:
              schema:
                $ref: '#/components/schemas/Secret'
          description: Secret created
        "401":
          content:
            application/json:
              schema:
                $ref: '#/components/schemas/rpc.Status'
          description: Unauthenticated.
        "500":
          content:
            application/json:
              schema:
                $ref: '#/components/schemas/rpc.Status'
          description: Internal Server Error. Reach out to support.
        default:
          content:
            application/json:
              schema:
                $ref: '#/components/schemas/rpc.Status'
          description: An unexpected error response.
      summary: Create Connect Cluster Secret
      tags:
        - SecretService
  /v1alpha2/kafka-connect/clusters/{cluster_name}/secrets/{id}:
    delete:
      description: Delete a Kafka Connect cluster secret.
      operationId: SecretService_DeleteConnectSecret
      parameters:
        - description: Unique name of target connect cluster. For Redpanda Cloud, use `redpanda`.
          in: path
          name: cluster_name
          required: true
          schema:
            type: string
        - description: ID of the secret to delete.
          in: path
          name: id
          required: true
          schema:
            type: string
      responses:
        "204":
          content:
            application/json:
              schema: {}
          description: Secret deleted successfully
        "401":
          content:
            application/json:
              schema:
                $ref: '#/components/schemas/rpc.Status'
          description: Unauthenticated.
        "404":
          content:
            application/json:
              schema:
                $ref: '#/components/schemas/rpc.Status'
          description: Not Found
        "500":
          content:
            application/json:
              schema:
                $ref: '#/components/schemas/rpc.Status'
          description: Internal Server Error. Reach out to support.
        default:
          content:
            application/json:
              schema:
                $ref: '#/components/schemas/rpc.Status'
          description: An unexpected error response.
      summary: Delete Connect Cluster Secret
      tags:
        - SecretService
    get:
      description: Get a specific Kafka Connect cluster secret.
      operationId: SecretService_GetConnectSecret
      parameters:
        - description: Unique name of target connect cluster. For Redpanda Cloud, use `redpanda`.
          in: path
          name: cluster_name
          required: true
          schema:
            type: string
        - description: The ID of the secret to retrieve.
          in: path
          name: id
          required: true
          schema:
            type: string
      responses:
        "200":
          content:
            application/json:
              schema:
                $ref: '#/components/schemas/Secret'
          description: OK
        "401":
          content:
            application/json:
              schema:
                $ref: '#/components/schemas/rpc.Status'
          description: Unauthenticated.
        "404":
          content:
            application/json:
              schema:
                $ref: '#/components/schemas/rpc.Status'
          description: Not Found
        "500":
          content:
            application/json:
              schema:
                $ref: '#/components/schemas/rpc.Status'
          description: Internal Server Error. Reach out to support.
        default:
          content:
            application/json:
              schema:
                $ref: '#/components/schemas/rpc.Status'
          description: An unexpected error response.
      summary: Get Connect Cluster Secret
      tags:
        - SecretService
    put:
      description: Update a Kafka Connect cluster secret.
      operationId: SecretService_UpdateConnectSecret
      parameters:
        - description: Unique name of target connect cluster. For Redpanda Cloud, use `redpanda`.
          in: path
          name: cluster_name
          required: true
          schema:
            type: string
        - description: ID of the secret to update.
          in: path
          name: id
          required: true
          schema:
            type: string
      requestBody:
        content:
          application/json:
            schema:
              description: UpdateConnectSecretRequest is the request of UpdateConnectSecret.
              properties:
                labels:
                  additionalProperties:
                    type: string
                  description: Secret labels.
                  type: object
                secret_data:
                  description: The secret data. Must be Base64-encoded.
                  format: byte
                  type: string
              required:
                - secret_data
              type: object
        required: true
        x-originalParamName: body
      responses:
        "200":
          content:
            application/json:
              schema:
                $ref: '#/components/schemas/Secret'
          description: OK
        "401":
          content:
            application/json:
              schema:
                $ref: '#/components/schemas/rpc.Status'
          description: Unauthenticated.
        "404":
          content:
            application/json:
              schema:
                $ref: '#/components/schemas/rpc.Status'
          description: Not Found
        "500":
          content:
            application/json:
              schema:
                $ref: '#/components/schemas/rpc.Status'
          description: Internal Server Error. Reach out to support.
        default:
          content:
            application/json:
              schema:
                $ref: '#/components/schemas/rpc.Status'
          description: An unexpected error response.
      summary: Update Connect Cluster Secret
      tags:
        - SecretService
  /v1alpha2/redpanda-connect/config-schema:
    get:
      description: The configuration schema includes available [components and processors](https://docs.redpanda.com/redpanda-cloud/develop/connect/components/about) in this Redpanda Connect instance.
      operationId: PipelineService_GetPipelineServiceConfigSchema
      responses:
        "200":
          content:
            application/json:
              schema:
                $ref: '#/components/schemas/GetPipelineServiceConfigSchemaResponse'
          description: OK
        "401":
          content:
            application/json:
              schema:
                $ref: '#/components/schemas/rpc.Status'
          description: Unauthenticated.
        "500":
          content:
            application/json:
              schema:
                $ref: '#/components/schemas/rpc.Status'
          description: Internal Server Error. Reach out to support.
        default:
          content:
            application/json:
              schema:
                $ref: '#/components/schemas/rpc.Status'
          description: An unexpected error response.
      summary: Retrieve the schema for Redpanda Connect pipeline configurations.
      tags:
        - PipelineService
  /v1alpha2/redpanda-connect/pipelines:
    get:
      description: 'List Redpanda Connect pipelines. Optional: filter based on pipeline name.'
      operationId: PipelineService_ListPipelines
      parameters:
        - description: Substring match on pipeline name. Case-sensitive.
          in: query
          name: filter.name_contains
          schema:
            type: string
        - description: Limit the paginated response to a number of items. Defaults to 100. Use -1 to disable pagination.
          in: query
          name: page_size
          schema:
            format: int32
            type: integer
        - description: |-
            Value of the next_page_token field returned by the previous response.
            If not provided, the system assumes the first page is requested.
          in: query
          name: page_token
          schema:
            type: string
      responses:
        "200":
          content:
            application/json:
              schema:
                $ref: '#/components/schemas/ListPipelinesResponse'
          description: OK
        "401":
          content:
            application/json:
              schema:
                $ref: '#/components/schemas/rpc.Status'
          description: Unauthenticated.
        "500":
          content:
            application/json:
              schema:
                $ref: '#/components/schemas/rpc.Status'
          description: Internal Server Error. Reach out to support.
        default:
          content:
            application/json:
              schema:
                $ref: '#/components/schemas/rpc.Status'
          description: An unexpected error response.
      summary: List Redpanda Connect pipelines
      tags:
        - PipelineService
    post:
      description: Create a new Redpanda Connect pipeline.
      operationId: PipelineService_CreatePipeline
      requestBody:
        content:
          application/json:
            schema:
              $ref: '#/components/schemas/PipelineCreate'
        required: true
        x-originalParamName: pipeline
      responses:
        "201":
          content:
            application/json:
              schema:
                $ref: '#/components/schemas/Pipeline'
          description: OK
        "401":
          content:
            application/json:
              schema:
                $ref: '#/components/schemas/rpc.Status'
          description: Unauthenticated.
        "500":
          content:
            application/json:
              schema:
                $ref: '#/components/schemas/rpc.Status'
          description: Internal Server Error. Reach out to support.
        default:
          content:
            application/json:
              schema:
                $ref: '#/components/schemas/rpc.Status'
          description: An unexpected error response.
      summary: Create Redpanda Connect pipeline
      tags:
        - PipelineService
  /v1alpha2/redpanda-connect/pipelines/{id}:
    delete:
      description: Delete a Redpanda Connect pipeline.
      operationId: PipelineService_DeletePipeline
      parameters:
        - description: Pipeline ID.
          in: path
          name: id
          required: true
          schema:
            type: string
      responses:
        "204":
          content:
            application/json:
              schema: {}
          description: Deleted
        "401":
          content:
            application/json:
              schema:
                $ref: '#/components/schemas/rpc.Status'
          description: Unauthenticated.
        "404":
          content:
            application/json:
              schema:
                $ref: '#/components/schemas/rpc.Status'
          description: Not Found
        "500":
          content:
            application/json:
              schema:
                $ref: '#/components/schemas/rpc.Status'
          description: Internal Server Error. Reach out to support.
        default:
          content:
            application/json:
              schema:
                $ref: '#/components/schemas/rpc.Status'
          description: An unexpected error response.
      summary: Delete a Redpanda Connect pipeline
      tags:
        - PipelineService
    get:
      description: Get a specific Redpanda Connect pipeline.
      operationId: PipelineService_GetPipeline
      parameters:
        - description: Pipeline ID.
          in: path
          name: id
          required: true
          schema:
            type: string
      responses:
        "200":
          content:
            application/json:
              schema:
                $ref: '#/components/schemas/Pipeline'
          description: OK
        "401":
          content:
            application/json:
              schema:
                $ref: '#/components/schemas/rpc.Status'
          description: Unauthenticated.
        "404":
          content:
            application/json:
              schema:
                $ref: '#/components/schemas/rpc.Status'
          description: Not Found
        "500":
          content:
            application/json:
              schema:
                $ref: '#/components/schemas/rpc.Status'
          description: Internal Server Error. Reach out to support.
        default:
          content:
            application/json:
              schema:
                $ref: '#/components/schemas/rpc.Status'
          description: An unexpected error response.
      summary: Get Redpanda Connect pipeline
      tags:
        - PipelineService
    put:
      description: Update the [configuration](https://docs.redpanda.com/redpanda-cloud/develop/connect/configuration/about) of a Redpanda Connect pipeline.
      operationId: PipelineService_UpdatePipeline
      parameters:
        - description: Pipeline ID.
          in: path
          name: id
          required: true
          schema:
            type: string
      requestBody:
        content:
          application/json:
            schema:
              $ref: '#/components/schemas/PipelineUpdate'
        required: true
        x-originalParamName: pipeline
      responses:
        "200":
          content:
            application/json:
              schema:
                $ref: '#/components/schemas/Pipeline'
          description: OK
        "401":
          content:
            application/json:
              schema:
                $ref: '#/components/schemas/rpc.Status'
          description: Unauthenticated.
        "500":
          content:
            application/json:
              schema:
                $ref: '#/components/schemas/rpc.Status'
          description: Internal Server Error. Reach out to support.
        default:
          content:
            application/json:
              schema:
                $ref: '#/components/schemas/rpc.Status'
          description: An unexpected error response.
      summary: Update a Redpanda Connect pipeline
      tags:
        - PipelineService
  /v1alpha2/redpanda-connect/pipelines/{id}/start:
    put:
      description: Start a stopped Redpanda Connect pipeline.
      operationId: PipelineService_StartPipeline
      parameters:
        - description: Pipeline ID.
          in: path
          name: id
          required: true
          schema:
            type: string
      responses:
        "200":
          content:
            application/json:
              schema:
                $ref: '#/components/schemas/Pipeline'
          description: Started
        "401":
          content:
            application/json:
              schema:
                $ref: '#/components/schemas/rpc.Status'
          description: Unauthenticated.
        "404":
          content:
            application/json:
              schema:
                $ref: '#/components/schemas/rpc.Status'
          description: Not Found
        "500":
          content:
            application/json:
              schema:
                $ref: '#/components/schemas/rpc.Status'
          description: Internal Server Error. Reach out to support.
        default:
          content:
            application/json:
              schema:
                $ref: '#/components/schemas/rpc.Status'
          description: An unexpected error response.
      summary: Start a Redpanda Connect pipeline
      tags:
        - PipelineService
  /v1alpha2/redpanda-connect/pipelines/{id}/stop:
    put:
      description: Stop a running Redpanda Connect pipeline.
      operationId: PipelineService_StopPipeline
      parameters:
        - description: Pipeline ID.
          in: path
          name: id
          required: true
          schema:
            type: string
      responses:
        "200":
          content:
            application/json:
              schema:
                $ref: '#/components/schemas/Pipeline'
          description: Stopped
        "401":
          content:
            application/json:
              schema:
                $ref: '#/components/schemas/rpc.Status'
          description: Unauthenticated.
        "404":
          content:
            application/json:
              schema:
                $ref: '#/components/schemas/rpc.Status'
          description: Not Found
        "500":
          content:
            application/json:
              schema:
                $ref: '#/components/schemas/rpc.Status'
          description: Internal Server Error. Reach out to support.
        default:
          content:
            application/json:
              schema:
                $ref: '#/components/schemas/rpc.Status'
          description: An unexpected error response.
      summary: Stops a Redpanda Connect pipeline
      tags:
        - PipelineService
  /v1alpha2/secrets:
    get:
      description: 'List secrets. Optional: filter based on secret name and labels.'
      operationId: SecretService_ListSecrets
      parameters:
        - description: Substring match on secret name. Case-sensitive.
          in: query
          name: filter.name_contains
          schema:
            type: string
        - description: This is a request variable of the map type. The query format is "map_name[key]=value", e.g. If the map name is Age, the key type is string, and the value type is integer, the query parameter is expressed as Age["bob"]=18
          in: query
          name: filter.labels[string]
          schema:
            type: string
        - description: Secret scopes to search for
          in: query
          name: filter.scopes
          schema:
            items:
              enum:
                - SCOPE_REDPANDA_CONNECT
              type: string
            type: array
        - description: |-
            Value of the next_page_token field returned by the previous response.
            If not provided, the system assumes the first page is requested.
          in: query
          name: page_token
          schema:
            type: string
        - description: Limit the paginated response to a number of items.
          in: query
          name: page_size
          schema:
            format: int32
            type: integer
      responses:
        "200":
          content:
            application/json:
              schema:
                $ref: '#/components/schemas/ListSecretsResponse'
          description: OK
        "401":
          content:
            application/json:
              schema:
                $ref: '#/components/schemas/rpc.Status'
          description: Unauthenticated.
        "500":
          content:
            application/json:
              schema:
                $ref: '#/components/schemas/rpc.Status'
          description: Internal Server Error. Reach out to support.
        default:
          content:
            application/json:
              schema:
                $ref: '#/components/schemas/rpc.Status'
          description: An unexpected error response.
      summary: List Secrets
      tags:
        - SecretService
    post:
      description: Create a secret.
      operationId: SecretService_CreateSecret
      requestBody:
        content:
          application/json:
            schema:
              $ref: '#/components/schemas/CreateSecretRequest'
        description: CreateSecretRequest is the request of CreateSecret.
        required: true
        x-originalParamName: body
      responses:
        "201":
          content:
            application/json:
              schema:
                $ref: '#/components/schemas/Secret'
          description: Secret created
        "401":
          content:
            application/json:
              schema:
                $ref: '#/components/schemas/rpc.Status'
          description: Unauthenticated.
        "500":
          content:
            application/json:
              schema:
                $ref: '#/components/schemas/rpc.Status'
          description: Internal Server Error. Reach out to support.
        default:
          content:
            application/json:
              schema:
                $ref: '#/components/schemas/rpc.Status'
          description: An unexpected error response.
      summary: Create Secret
      tags:
        - SecretService
  /v1alpha2/secrets/{id}:
    delete:
      description: Delete a secret.
      operationId: SecretService_DeleteSecret
      parameters:
        - description: The id of the secret to delete.
          in: path
          name: id
          required: true
          schema:
            type: string
      responses:
        "204":
          content:
            application/json:
              schema: {}
          description: Secret deleted successfully
        "401":
          content:
            application/json:
              schema:
                $ref: '#/components/schemas/rpc.Status'
          description: Unauthenticated.
        "404":
          content:
            application/json:
              schema:
                $ref: '#/components/schemas/rpc.Status'
          description: Not Found
        "500":
          content:
            application/json:
              schema:
                $ref: '#/components/schemas/rpc.Status'
          description: Internal Server Error. Reach out to support.
        default:
          content:
            application/json:
              schema:
                $ref: '#/components/schemas/rpc.Status'
          description: An unexpected error response.
      summary: Delete Secret
      tags:
        - SecretService
    get:
      description: Get a secret.
      operationId: SecretService_GetSecret
      parameters:
        - description: The id of the secret to retrieve.
          in: path
          name: id
          required: true
          schema:
            type: string
      responses:
        "200":
          content:
            application/json:
              schema:
                $ref: '#/components/schemas/Secret'
          description: OK
        "401":
          content:
            application/json:
              schema:
                $ref: '#/components/schemas/rpc.Status'
          description: Unauthenticated.
        "404":
          content:
            application/json:
              schema:
                $ref: '#/components/schemas/rpc.Status'
          description: Not Found
        "500":
          content:
            application/json:
              schema:
                $ref: '#/components/schemas/rpc.Status'
          description: Internal Server Error. Reach out to support.
        default:
          content:
            application/json:
              schema:
                $ref: '#/components/schemas/rpc.Status'
          description: An unexpected error response.
      summary: Get Secret
      tags:
        - SecretService
    put:
      description: Update a secret.
      operationId: SecretService_UpdateSecret
      parameters:
        - description: Secret identifier.
          in: path
          name: id
          required: true
          schema:
            type: string
      requestBody:
        content:
          application/json:
            schema:
              description: UpdateSecretRequest is the request of UpdateSecret.
              properties:
                labels:
                  additionalProperties:
                    type: string
                  description: Secret labels.
                  type: object
                scopes:
                  items:
                    $ref: '#/components/schemas/Scope'
                  title: Secret scopes
                  type: array
                secret_data:
                  description: The secret data. Must be Base64-encoded.
                  format: byte
                  type: string
              required:
                - secret_data
              type: object
        required: true
        x-originalParamName: body
      responses:
        "200":
          content:
            application/json:
              schema:
                $ref: '#/components/schemas/Secret'
          description: OK
        "401":
          content:
            application/json:
              schema:
                $ref: '#/components/schemas/rpc.Status'
          description: Unauthenticated.
        "404":
          content:
            application/json:
              schema:
                $ref: '#/components/schemas/rpc.Status'
          description: Not Found
        "500":
          content:
            application/json:
              schema:
                $ref: '#/components/schemas/rpc.Status'
          description: Internal Server Error. Reach out to support.
        default:
          content:
            application/json:
              schema:
                $ref: '#/components/schemas/rpc.Status'
          description: An unexpected error response.
      summary: Update Secret
      tags:
        - SecretService
  /v1alpha2/topics:
    get:
      description: 'List topics, with partition count and replication factor. Optional: filter based on topic name.'
      operationId: TopicService_ListTopics
      parameters:
        - description: Substring match on topic name. Case-sensitive.
          in: query
          name: filter.name_contains
          schema:
            type: string
        - description: Limit the paginated response to a number of items. Defaults to 100. Use -1 to disable pagination.
          in: query
          name: page_size
          schema:
            format: int32
            type: integer
        - description: Value of the next_page_token field returned by the previous response. If not provided, the system assumes the first page is requested.
          in: query
          name: page_token
          schema:
            type: string
      responses:
        "200":
          content:
            application/json:
              schema:
                $ref: '#/components/schemas/ListTopicsResponse'
          description: OK
        "401":
          content:
            application/json:
              schema:
                $ref: '#/components/schemas/rpc.Status'
          description: Unauthenticated.
        "500":
          content:
            application/json:
              schema:
                $ref: '#/components/schemas/rpc.Status'
          description: Internal Server Error. Reach out to support.
        default:
          content:
            application/json:
              schema:
                $ref: '#/components/schemas/rpc.Status'
          description: An unexpected error response.
      summary: List Topics
      tags:
        - TopicService
    post:
      description: Create a [topic](https://docs.redpanda.com/current/deploy/deployment-option/cloud/create-topic/).
      operationId: TopicService_CreateTopic
      parameters:
        - description: |-
            If true, makes this request a dry run; everything is validated but
            no topics are actually created.
          in: query
          name: validate_only
          schema:
            type: boolean
      requestBody:
        content:
          application/json:
            schema:
              $ref: '#/components/schemas/CreateTopicRequest.Topic'
        description: The topic to create.
        required: true
        x-originalParamName: topic
      responses:
        "201":
          content:
            application/json:
              schema:
                $ref: '#/components/schemas/v1alpha2.Topic'
          description: Topic created
        "401":
          content:
            application/json:
              schema:
                $ref: '#/components/schemas/rpc.Status'
          description: Unauthenticated.
        "500":
          content:
            application/json:
              schema:
                $ref: '#/components/schemas/rpc.Status'
          description: Internal Server Error. Reach out to support.
        default:
          content:
            application/json:
              schema:
                $ref: '#/components/schemas/rpc.Status'
          description: An unexpected error response.
      summary: Create Topic
      tags:
        - TopicService
  /v1alpha2/topics/{name}:
    delete:
      description: Delete the Kafka topic with the requested name.
      operationId: TopicService_DeleteTopic
      parameters:
        - description: Topic name.
          in: path
          name: name
          required: true
          schema:
            type: string
      responses:
        "204":
          content:
            application/json:
              schema: {}
          description: Topic deleted successfully
        "401":
          content:
            application/json:
              schema:
                $ref: '#/components/schemas/rpc.Status'
          description: Unauthenticated.
        "404":
          content:
            application/json:
              schema:
                $ref: '#/components/schemas/rpc.Status'
          description: Requested topic does not exist
        "500":
          content:
            application/json:
              schema:
                $ref: '#/components/schemas/rpc.Status'
          description: Internal Server Error. Reach out to support.
        default:
          content:
            application/json:
              schema:
                $ref: '#/components/schemas/rpc.Status'
          description: An unexpected error response.
      summary: Delete Topic
      tags:
        - TopicService
  /v1alpha2/topics/{topic_name}/configurations:
    get:
      description: Get key-value configs for a topic.
      operationId: TopicService_GetTopicConfigurations
      parameters:
        - description: Topic name
          in: path
          name: topic_name
          required: true
          schema:
            type: string
      responses:
        "200":
          content:
            application/json:
              schema:
                $ref: '#/components/schemas/GetTopicConfigurationsResponse'
          description: OK
        "401":
          content:
            application/json:
              schema:
                $ref: '#/components/schemas/rpc.Status'
          description: Unauthenticated.
        "404":
          content:
            application/json:
              schema:
                $ref: '#/components/schemas/rpc.Status'
          description: Not Found
        "500":
          content:
            application/json:
              schema:
                $ref: '#/components/schemas/rpc.Status'
          description: Internal Server Error. Reach out to support.
        default:
          content:
            application/json:
              schema:
                $ref: '#/components/schemas/rpc.Status'
          description: An unexpected error response.
      summary: Get Topic Configurations
      tags:
        - TopicService
    patch:
      description: Update a subset of the topic configurations.
      operationId: TopicService_UpdateTopicConfigurations
      parameters:
        - description: Topic name
          in: path
          name: topic_name
          required: true
          schema:
            type: string
      requestBody:
        content:
          application/json:
            schema:
              items:
                $ref: '#/components/schemas/UpdateConfiguration'
              type: array
        required: true
        x-originalParamName: configurations
      responses:
        "200":
          content:
            application/json:
              schema:
                $ref: '#/components/schemas/UpdateTopicConfigurationsResponse'
          description: OK
        "401":
          content:
            application/json:
              schema:
                $ref: '#/components/schemas/rpc.Status'
          description: Unauthenticated.
        "404":
          content:
            application/json:
              schema:
                $ref: '#/components/schemas/rpc.Status'
          description: Not Found
        "500":
          content:
            application/json:
              schema:
                $ref: '#/components/schemas/rpc.Status'
          description: Internal Server Error. Reach out to support.
        default:
          content:
            application/json:
              schema:
                $ref: '#/components/schemas/rpc.Status'
          description: An unexpected error response.
      summary: Update Topic Configuration
      tags:
        - TopicService
    put:
      description: Update the entire set of key-value configurations for a topic. Config entries that are not provided in the request are removed and will fall back to their default values.
      operationId: TopicService_SetTopicConfigurations
      parameters:
        - description: Name of topic.
          in: path
          name: topic_name
          required: true
          schema:
            type: string
      requestBody:
        content:
          application/json:
            schema:
              items:
                $ref: '#/components/schemas/SetConfiguration'
              type: array
        required: true
        x-originalParamName: configurations
      responses:
        "200":
          content:
            application/json:
              schema:
                $ref: '#/components/schemas/SetTopicConfigurationsResponse'
          description: OK
        "401":
          content:
            application/json:
              schema:
                $ref: '#/components/schemas/rpc.Status'
          description: Unauthenticated.
        "404":
          content:
            application/json:
              schema:
                $ref: '#/components/schemas/rpc.Status'
          description: Not Found
        "500":
          content:
            application/json:
              schema:
                $ref: '#/components/schemas/rpc.Status'
          description: Internal Server Error. Reach out to support.
        default:
          content:
            application/json:
              schema:
                $ref: '#/components/schemas/rpc.Status'
          description: An unexpected error response.
      summary: Set Topic Configurations
      tags:
        - TopicService
  /v1alpha2/transforms:
    get:
      description: 'Retrieve a list of Wasm transforms. Optional: filter based on transform name.'
      operationId: TransformService_ListTransforms
      parameters:
        - description: Substring match on transform name. Case-sensitive.
          in: query
          name: filter.name_contains
          schema:
            type: string
        - description: |-
            Value of the next_page_token field returned by the previous response.
            If not provided, the system assumes the first page is requested.
          in: query
          name: page_token
          schema:
            type: string
        - description: Limit the paginated response to a number of items. Defaults to 100. Use -1 to disable pagination.
          in: query
          name: page_size
          schema:
            format: int32
            type: integer
      responses:
        "200":
          content:
            application/json:
              example:
                next_page_token: ""
                transforms:
                  - environment_variables: []
                    input_topic_name: topic1
                    name: transform1
                    output_topic_names:
                      - output-topic11
                      - output-topic12
                    statuses:
                      - broker_id: 1
                        lag: 1
                        partition_id: 1
                        status: PARTITION_STATUS_RUNNING
                  - environment_variables: []
                    input_topic_name: topic2
                    name: transform2
                    output_topic_names:
                      - output-topic21
                      - output-topic22
                    statuses:
                      - broker_id: 2
                        lag: 2
                        partition_id: 2
                        status: PARTITION_STATUS_RUNNING
              schema:
                $ref: '#/components/schemas/ListTransformsResponse'
          description: OK
        "401":
          content:
            application/json:
              schema:
                $ref: '#/components/schemas/rpc.Status'
          description: Unauthenticated.
        "500":
          content:
            application/json:
              schema:
                $ref: '#/components/schemas/rpc.Status'
          description: Internal Server Error. Reach out to support.
        default:
          content:
            application/json:
              schema:
                $ref: '#/components/schemas/rpc.Status'
          description: An unexpected error response.
      summary: List Transforms
      tags:
        - TransformService
    put:
      description: Initiate deployment of a new Wasm transform. This endpoint uses multipart/form-data encoding. Following deployment, a brief period is required before the Wasm transform becomes operational. Monitor the partition statuses to check whether the transform is active. This usually takes around 3s, but no longer than 10s.
      operationId: TransformService_DeployTransform
      requestBody:
        content:
          multipart/form-data:
            schema:
              example: '{"name":"redact-orders", "input_topic_name":"orders", "output_topic_names":["orders-redacted"], "environment_variables":[{"key":"LOGGER_LEVEL", "value":"DEBUG"}]}'
              properties:
                metadata:
                  $ref: '#/components/schemas/DeployTransformRequest'
                wasm_binary:
                  description: Binary file containing the compiled WASM transform. The maximum size for this file is 10MiB.
                  format: binary
                  type: string
              type: object
        description: Transform metadata as well as the WASM binary
        required: true
      responses:
        "201":
          content:
            application/json:
              schema:
                $ref: '#/components/schemas/TransformMetadata'
          description: Created
      summary: Deploy Transform
      tags:
        - TransformService
  /v1alpha2/transforms/{name}:
    delete:
      description: Delete a Wasm transform with the requested name.
      operationId: TransformService_DeleteTransform
      parameters:
        - description: Name of transform.
          example:
            name: transform1
          in: path
          name: name
          required: true
          schema:
            type: string
      responses:
        "204":
          content:
            application/json:
              example: {}
              schema: {}
          description: Transform deleted successfully
        "401":
          content:
            application/json:
              schema:
                $ref: '#/components/schemas/rpc.Status'
          description: Unauthenticated.
        "404":
          content:
            application/json:
              schema:
                $ref: '#/components/schemas/rpc.Status'
          description: Not Found
        "500":
          content:
            application/json:
              schema:
                $ref: '#/components/schemas/rpc.Status'
          description: Internal Server Error. Reach out to support.
        default:
          content:
            application/json:
              schema:
                $ref: '#/components/schemas/rpc.Status'
          description: An unexpected error response.
      summary: Delete Transform
      tags:
        - TransformService
    get:
      description: Get a specific Wasm transform.
      operationId: TransformService_GetTransform
      parameters:
        - description: Name of transform.
          example:
            name: transform1
          in: path
          name: name
          required: true
          schema:
            type: string
      responses:
        "200":
          content:
            application/json:
              example:
                transform:
                  environment_variables: []
                  input_topic_name: topic1
                  name: transform1
                  output_topic_names:
                    - output-topic1
                    - output-topic2
                  statuses:
                    - broker_id: 1
                      lag: 1
                      partition_id: 1
                      status: PARTITION_STATUS_RUNNING
              schema:
                $ref: '#/components/schemas/GetTransformResponse'
          description: OK
        "401":
          content:
            application/json:
              schema:
                $ref: '#/components/schemas/rpc.Status'
          description: Unauthenticated.
        "404":
          content:
            application/json:
              schema:
                $ref: '#/components/schemas/rpc.Status'
          description: Not Found
        "500":
          content:
            application/json:
              schema:
                $ref: '#/components/schemas/rpc.Status'
          description: Internal Server Error. Reach out to support.
        default:
          content:
            application/json:
              schema:
                $ref: '#/components/schemas/rpc.Status'
          description: An unexpected error response.
      summary: Get Transform
      tags:
        - TransformService
  /v1alpha2/users:
    get:
      description: 'List users. Optional: filter based on username.'
      operationId: UserService_ListUsers
      parameters:
        - description: Username.
          in: query
          name: filter.name
          schema:
            type: string
        - description: Substring match on username. Case-sensitive.
          in: query
          name: filter.name_contains
          schema:
            type: string
        - description: Limit the paginated response to a number of items. Defaults to 100. Use -1 to disable pagination.
          in: query
          name: page_size
          schema:
            format: int32
            type: integer
        - description: |-
            Value of the next_page_token field returned by the previous response.
            If not provided, the system assumes the first page is requested.
          in: query
          name: page_token
          schema:
            type: string
      responses:
        "200":
          content:
            application/json:
              example:
                next_page_token: ""
                users:
                  - name: payment-service
                  - name: jane
              schema:
                $ref: '#/components/schemas/ListUsersResponse'
          description: OK
        "401":
          content:
            application/json:
              schema:
                $ref: '#/components/schemas/rpc.Status'
          description: Unauthenticated.
        "500":
          content:
            application/json:
              schema:
                $ref: '#/components/schemas/rpc.Status'
          description: Internal Server Error. Reach out to support.
        default:
          content:
            application/json:
              schema:
                $ref: '#/components/schemas/rpc.Status'
          description: An unexpected error response.
      summary: List Users
      tags:
        - UserService
    post:
      description: Create a new user.
      operationId: UserService_CreateUser
      requestBody:
        content:
          application/json:
            example:
              mechanism: SASL_MECHANISM_SCRAM_SHA_256
              name: payment-service
              password: secure-password
            schema:
              $ref: '#/components/schemas/CreateUserRequest.User'
        required: true
        x-originalParamName: user
      responses:
        "201":
          content:
            application/json:
              example:
                user:
                  mechanism: SASL_MECHANISM_SCRAM_SHA_256
                  name: payment-service
              schema:
                $ref: '#/components/schemas/CreateUserRequest.User'
          description: User created
        "400":
          content:
            application/json:
              example:
                code: INVALID_ARGUMENT
                details:
                  - '@type': type.googleapis.com/google.rpc.ErrorInfo
                    domain: redpanda.com/dataplane
                    metadata: {}
                    reason: REASON_INVALID_INPUT
                  - '@type': type.googleapis.com/google.rpc.BadRequest
                    field_violations:
                      - description: value length must be at least 3 characters
                        field: user.password
                      - description: value is required
                        field: user.mechanism
                message: provided parameters are invalid
              schema:
                $ref: '#/components/schemas/rpc.Status'
          description: Bad request. Check API documentation and update request.
        "401":
          content:
            application/json:
              schema:
                $ref: '#/components/schemas/rpc.Status'
          description: Unauthenticated.
        "500":
          content:
            application/json:
              schema:
                $ref: '#/components/schemas/rpc.Status'
          description: Internal Server Error. Reach out to support.
        default:
          content:
            application/json:
              schema:
                $ref: '#/components/schemas/rpc.Status'
          description: An unexpected error response.
      summary: Create User
      tags:
        - UserService
  /v1alpha2/users/{name}:
    delete:
      description: Delete the specified user
      operationId: UserService_DeleteUser
      parameters:
        - description: Username
          in: path
          name: name
          required: true
          schema:
            type: string
      responses:
        "204":
          content:
            application/json:
              example: {}
              schema: {}
          description: User deleted successfully
        "401":
          content:
            application/json:
              schema:
                $ref: '#/components/schemas/rpc.Status'
          description: Unauthenticated.
        "404":
          content:
            application/json:
              example:
                code: NOT_FOUND
                details:
                  - '@type': type.googleapis.com/google.rpc.ErrorInfo
                    domain: redpanda.com/dataplane
                    metadata: {}
                    reason: REASON_RESOURCE_NOT_FOUND
                message: user not found
              schema:
                $ref: '#/components/schemas/rpc.Status'
          description: Not Found
        "500":
          content:
            application/json:
              schema:
                $ref: '#/components/schemas/rpc.Status'
          description: Internal Server Error. Reach out to support.
        default:
          content:
            application/json:
              schema:
                $ref: '#/components/schemas/rpc.Status'
          description: An unexpected error response.
      summary: Delete User
      tags:
        - UserService
  /v1alpha2/users/{user.name}:
    put:
      description: Update a user's credentials.
      operationId: UserService_UpdateUser
      parameters:
        - description: Username.
          in: path
          name: user.name
          required: true
          schema:
            type: string
      requestBody:
        content:
          application/json:
            example:
              user:
                mechanism: SASL_MECHANISM_SCRAM_SHA_256
                password: new-password
            schema:
              properties:
                mechanism:
                  $ref: '#/components/schemas/SASLMechanism'
                password:
                  description: Password.
                  type: string
              type: object
        required: true
        x-originalParamName: user
      responses:
        "200":
          content:
            application/json:
              example:
                user:
                  mechanism: SASL_MECHANISM_SCRAM_SHA_256
                  name: payment-service
              schema:
                $ref: '#/components/schemas/UpdateUserResponse.User'
          description: OK
        "400":
          content:
            application/json:
              example:
                code: INVALID_ARGUMENT
                details:
                  - '@type': type.googleapis.com/google.rpc.ErrorInfo
                    domain: redpanda.com/dataplane
                    metadata: {}
                    reason: REASON_INVALID_INPUT
                  - '@type': type.googleapis.com/google.rpc.BadRequest
                    field_violations:
                      - description: value length must be at least 3 characters
                        field: user.password
                      - description: value is required
                        field: user.mechanism
                message: provided parameters are invalid
              schema:
                $ref: '#/components/schemas/rpc.Status'
          description: Bad request. Check API documentation and update request.
        "401":
          content:
            application/json:
              schema:
                $ref: '#/components/schemas/rpc.Status'
          description: Unauthenticated.
        "500":
          content:
            application/json:
              schema:
                $ref: '#/components/schemas/rpc.Status'
          description: Internal Server Error. Reach out to support.
        default:
          content:
            application/json:
              schema:
                $ref: '#/components/schemas/rpc.Status'
          description: An unexpected error response.
      summary: Update User
      tags:
        - UserService
security:
  - auth0: []
servers:
  - description: Dataplane API
    url: '{dataplane_api_url}'
    variables:
      dataplane_api_url:
        default: https://api-a4cb21.ck09ma3c4vs12cng3cig.fmc.prd.cloud.redpanda.com
        description: |-
          Dataplane API.<br>
          					The Dataplane API allows management of Topics,ACLs,Service accounts. It is exposed by each individual cluster.
          					Retrieve the Dataplane API URL of a cluster by using the dataplane_api.url field returned by the Get Cluster endpoint.<br><br>
          					Example (Dedicated): https://api-a4cb21.ck09mi9c4vs17hng9gig.fmc.prd.cloud.redpanda.com<br>
          					Example (BYOC): https://api-a4cb21.ck09mi9c4vs17hng9gig.byoc.prd.cloud.redpanda.com
tags:
  - description: Manage Redpanda [access-control lists](https://docs.redpanda.com/beta/manage/security/authorization/acl/) (ACLs).
    name: ACLService
  - name: CloudStorageService
  - name: TransformService
  - description: Manage [connectors](https://docs.redpanda.com/current/deploy/deployment-option/cloud/managed-connectors/) and interact with the Kafka Connect API.
    name: KafkaConnectService
  - description: Create and manage [Redpanda Connect](https://docs.redpanda.com/redpanda-cloud/develop/connect/about) pipelines and their configurations.
    name: PipelineService
  - description: Manage [secrets](https://docs.redpanda.com/current/deploy/deployment-option/cloud/security/secrets/) for Redpanda Cloud.
    name: SecretService
  - description: Manage Redpanda Cloud topics.
    name: TopicService
  - description: Manage Redpanda Cloud users. To manage access, see the Cloud API [ACL endpoints](https://docs.redpanda.com/api/cloud-api/#tag--ACLService).
    name: UserService<|MERGE_RESOLUTION|>--- conflicted
+++ resolved
@@ -17,13 +17,6 @@
         - OPERATION_IDEMPOTENT_WRITE
         - OPERATION_CREATE_TOKENS
         - OPERATION_DESCRIBE_TOKENS
-      type: string
-    Action:
-      enum:
-        - ACTION_PREPARE
-        - ACTION_EXECUTE
-        - ACTION_FINISH
-        - ACTION_CANCEL
       type: string
     BadRequest:
       description: |-
@@ -474,8 +467,6 @@
       type: object
     DeleteConnectSecretResponse:
       description: DeleteConnectSecretResponse is the response of DeleteConnectSecret.
-      type: object
-    DeleteMountTaskResponse:
       type: object
     DeletePipelineResponse:
       type: object
@@ -665,11 +656,6 @@
         status:
           $ref: '#/components/schemas/ConnectorStatus'
       type: object
-    GetMountTaskResponse:
-      properties:
-        task:
-          $ref: '#/components/schemas/MountTask'
-      type: object
     GetPipelineResponse:
       properties:
         pipeline:
@@ -796,20 +782,6 @@
           description: Page Token to fetch the next page. The value can be used as page_token in the next call to this endpoint.
           type: string
       type: object
-    ListMountTasksResponse:
-      properties:
-        tasks:
-          items:
-            $ref: '#/components/schemas/MountTask'
-          type: array
-      type: object
-    ListMountableTopicsResponse:
-      properties:
-        topics:
-          items:
-            $ref: '#/components/schemas/TopicLocation'
-          type: array
-      type: object
     ListPipelinesRequest.Filter:
       properties:
         name_contains:
@@ -950,72 +922,6 @@
           $ref: '#/components/schemas/ResourcePatternType'
         resource_type:
           $ref: '#/components/schemas/ResourceType'
-      type: object
-    MountTask:
-      properties:
-        id:
-          description: Unique identifier for this mount task.
-          format: int32
-          type: integer
-        state:
-          $ref: '#/components/schemas/MountTask.State'
-        topics:
-          description: List of topics that are being mounted or unmounted.
-          items:
-            $ref: '#/components/schemas/MountTask.Topic'
-          type: array
-        type:
-          $ref: '#/components/schemas/MountTask.Type'
-      type: object
-    MountTask.State:
-      description: |2-
-         - STATE_PLANNED: Planned: The mount task has been created and is awaiting further actions.
-         - STATE_PREPARING: Preparing: The mount task is gathering resources and preparing for execution.
-         - STATE_PREPARED: Prepared: All preparations are complete, and the mount task is ready to be executed.
-         - STATE_EXECUTING: Executing: The mount task is actively transferring or transforming data.
-         - STATE_EXECUTED: Executed: The core mount task actions are complete, but the mount task has not yet cut over or finalized.
-         - STATE_CUT_OVER: Cut Over: The mount task has reached a critical point where ownership is transferred or final adjustments are made.
-         - STATE_FINISHED: Finished: The mount task has been successfully completed, and no further actions are required.
-         - STATE_CANCELING: Canceling: The mount task is in the process of being canceled, and rollback or cleanup actions may be in progress.
-         - STATE_CANCELLED: Cancelled: The mount task has been fully canceled, and no further actions will be taken.
-      enum:
-        - STATE_PLANNED
-        - STATE_PREPARING
-        - STATE_PREPARED
-        - STATE_EXECUTING
-        - STATE_EXECUTED
-        - STATE_CUT_OVER
-        - STATE_FINISHED
-        - STATE_CANCELING
-        - STATE_CANCELLED
-      type: string
-    MountTask.Topic:
-      properties:
-        source_topic_reference:
-          description: |-
-            The topic reference in the object storage bucket.
-            This field is only set for tasks of type MOUNT.
-          type: string
-        topic_reference:
-          description: |-
-            The topic reference within the current cluster, which may be either a simple topic name or a full reference
-            in the form: cluster-uuid/topic-name/revision.
-          type: string
-      type: object
-    MountTask.Type:
-      description: |2-
-         - TYPE_MOUNT: Mount represents the process of making topics available in a cluster by loading them from object storage.
-         - TYPE_UNMOUNT: Unmount represents the process of offloading topics back to object storage.
-      enum:
-        - TYPE_MOUNT
-        - TYPE_UNMOUNT
-      type: string
-    MountTopicsResponse:
-      properties:
-        mount_task_id:
-          format: int32
-          title: ID of mount
-          type: integer
       type: object
     Options:
       properties:
@@ -1075,7 +981,7 @@
         resources:
           $ref: '#/components/schemas/Resources'
         state:
-          $ref: '#/components/schemas/Pipeline.State'
+          $ref: '#/components/schemas/State'
         status:
           $ref: '#/components/schemas/Pipeline.Status'
       required:
@@ -1083,22 +989,6 @@
         - display_name
         - config_yaml
       type: object
-    Pipeline.State:
-      description: |-
-        State of the pipeline.
-
-         - STATE_STARTING: The pipeline is starting.
-         - STATE_RUNNING: The pipeline is running.
-         - STATE_STOPPING: The pipeline is in the process of stopping.
-         - STATE_STOPPED: The pipeline is stopped and in paused state.
-         - STATE_ERROR: The pipeline encountered an error. See [Error Handling](https://docs.redpanda.com/redpanda-cloud/develop/connect/configuration/error_handling/) for further guidance.
-      enum:
-        - STATE_STARTING
-        - STATE_RUNNING
-        - STATE_STOPPING
-        - STATE_STOPPED
-        - STATE_ERROR
-      type: string
     Pipeline.Status:
       description: Pipeline status may contain an error message.
       properties:
@@ -1328,8 +1218,6 @@
         pipeline:
           $ref: '#/components/schemas/Pipeline'
       type: object
-<<<<<<< HEAD
-=======
     State:
       description: |-
         State of the pipeline.
@@ -1348,7 +1236,6 @@
         - STATE_ERROR
         - STATE_COMPLETED
       type: string
->>>>>>> 2e2c0fbf
     StopPipelineResponse:
       properties:
         pipeline:
@@ -1379,39 +1266,6 @@
         worker_id:
           description: ID of worker that the task is assigned to.
           type: string
-      type: object
-    TopicLocation:
-      properties:
-        name:
-          description: Topic name.
-          type: string
-        topic_location:
-          description: |-
-            Full reference for the unmounted topic in this format: `topic-name/cluster-uuid/revision`.
-            Use this as unique identifier for mounting a topic if there are multiple topics available
-            with the same name.
-          type: string
-      type: object
-    TopicMount:
-      description: |-
-        TopicMount defines the migration of a topic from the cloud storage into this cluster,
-        so that it becomes available via the Kafka API.
-      properties:
-        alias:
-          description: |-
-            Alias may be provided to mount the topic under a different name. Leave
-            blank to re-use the source topic name. The alias does not persist if you
-            unmount the topic again.
-          type: string
-        source_topic_reference:
-          description: |-
-            The topic name or full reference of the topic to mount. The full reference
-            must be used in case the same topic exists more than once. This may be the case if
-            the same topic has been unmounted multiple times. List all mountable topics to
-            find the full reference (contains topic name, cluster uuid and revision).
-          type: string
-      required:
-        - source_topic_reference
       type: object
     TransformMetadata:
       properties:
@@ -1436,13 +1290,6 @@
             $ref: '#/components/schemas/PartitionTransformStatus'
           type: array
       type: object
-    UnmountTopicsResponse:
-      properties:
-        mount_task_id:
-          format: int32
-          title: ID of unmount
-          type: integer
-      type: object
     UpdateConfiguration:
       properties:
         name:
@@ -1460,8 +1307,6 @@
       properties:
         secret:
           $ref: '#/components/schemas/Secret'
-      type: object
-    UpdateMountTaskResponse:
       type: object
     UpdatePipelineResponse:
       properties:
@@ -1858,329 +1703,6 @@
       summary: Create ACL
       tags:
         - ACLService
-  /v1alpha2/cloud-storage/mount-tasks:
-    get:
-      description: This operation retrieves the status of a task responsible for mounting or unmounting topics. It provides details on the task’s type (mount or unmount), its current state, and the topics involved.
-      operationId: CloudStorageService_ListMountTasks
-      responses:
-        "200":
-          content:
-            application/json:
-              schema:
-                $ref: '#/components/schemas/ListMountTasksResponse'
-          description: OK
-        "401":
-          content:
-            application/json:
-              schema:
-                $ref: '#/components/schemas/rpc.Status'
-          description: Unauthenticated.
-        "404":
-          content:
-            application/json:
-              schema:
-                $ref: '#/components/schemas/rpc.Status'
-          description: Not Found
-        "500":
-          content:
-            application/json:
-              schema:
-                $ref: '#/components/schemas/rpc.Status'
-          description: Internal Server Error. Reach out to support.
-        default:
-          content:
-            application/json:
-              schema:
-                $ref: '#/components/schemas/rpc.Status'
-          description: An unexpected error response.
-      summary: Retrieve the mount task status
-      tags:
-        - CloudStorageService
-  /v1alpha2/cloud-storage/mount-tasks/{id}:
-    delete:
-      description: Delete a mount or unmount by ID.
-      operationId: CloudStorageService_DeleteMountTask
-      parameters:
-        - description: Unique identifier of the mount or unmount task to delete.
-          in: path
-          name: id
-          required: true
-          schema:
-            format: int32
-            type: integer
-      responses:
-        "202":
-          content:
-            application/json:
-              schema:
-                $ref: '#/components/schemas/DeleteMountTaskResponse'
-          description: OK
-        "401":
-          content:
-            application/json:
-              schema:
-                $ref: '#/components/schemas/rpc.Status'
-          description: Unauthenticated.
-        "404":
-          content:
-            application/json:
-              schema:
-                $ref: '#/components/schemas/rpc.Status'
-          description: Not Found
-        "500":
-          content:
-            application/json:
-              schema:
-                $ref: '#/components/schemas/rpc.Status'
-          description: Internal Server Error. Reach out to support.
-        default:
-          content:
-            application/json:
-              schema:
-                $ref: '#/components/schemas/rpc.Status'
-          description: An unexpected error response.
-      summary: Delete a mount or unmount
-      tags:
-        - CloudStorageService
-    get:
-      description: Retrieves the status of a mount or unmount by ID.The response provides details on the operation type (mount or unmount), its current state, and the topics involved. Use the ID returned when you start the mount or unmount, or use the ListMountTasks endpoint to retrieve a list of IDs.
-      operationId: CloudStorageService_GetMountTask
-      parameters:
-        - description: Unique identifier of the mount or unmount task to retrieve.
-          in: path
-          name: id
-          required: true
-          schema:
-            format: int32
-            type: integer
-      responses:
-        "200":
-          content:
-            application/json:
-              schema:
-                $ref: '#/components/schemas/GetMountTaskResponse'
-          description: OK
-        "401":
-          content:
-            application/json:
-              schema:
-                $ref: '#/components/schemas/rpc.Status'
-          description: Unauthenticated.
-        "404":
-          content:
-            application/json:
-              schema:
-                $ref: '#/components/schemas/rpc.Status'
-          description: Not Found
-        "500":
-          content:
-            application/json:
-              schema:
-                $ref: '#/components/schemas/rpc.Status'
-          description: Internal Server Error. Reach out to support.
-        default:
-          content:
-            application/json:
-              schema:
-                $ref: '#/components/schemas/rpc.Status'
-          description: An unexpected error response.
-      summary: Get the status of a mount or unmount by ID
-      tags:
-        - CloudStorageService
-    post:
-      description: This operation allows performing an action on an ongoing mount task.
-      operationId: CloudStorageService_UpdateMountTask
-      parameters:
-        - description: ID is the unique identifier of the mount or unmount to update.
-          in: path
-          name: id
-          required: true
-          schema:
-            format: int32
-            type: integer
-      requestBody:
-        content:
-          application/json:
-            schema:
-              properties:
-                action:
-                  $ref: '#/components/schemas/Action'
-              required:
-                - action
-              type: object
-        required: true
-        x-originalParamName: body
-      responses:
-        "201":
-          content:
-            application/json:
-              schema:
-                $ref: '#/components/schemas/UpdateMountTaskResponse'
-          description: OK
-        "401":
-          content:
-            application/json:
-              schema:
-                $ref: '#/components/schemas/rpc.Status'
-          description: Unauthenticated.
-        "404":
-          content:
-            application/json:
-              schema:
-                $ref: '#/components/schemas/rpc.Status'
-          description: Not Found
-        "500":
-          content:
-            application/json:
-              schema:
-                $ref: '#/components/schemas/rpc.Status'
-          description: Internal Server Error. Reach out to support.
-        default:
-          content:
-            application/json:
-              schema:
-                $ref: '#/components/schemas/rpc.Status'
-          description: An unexpected error response.
-      summary: Update a mount or unmount
-      tags:
-        - CloudStorageService
-  /v1alpha2/cloud-storage/topics/mount:
-    post:
-      description: Attach mountable topics from object storage to a cluster, making them available for consumption and production again. Mounting a topic reloads its data and state to the local brokers, allowing active use of the topic.
-      operationId: CloudStorageService_MountTopics
-      requestBody:
-        content:
-          application/json:
-            schema:
-              items:
-                $ref: '#/components/schemas/TopicMount'
-              required:
-                - topics
-              type: array
-        required: true
-        x-originalParamName: topics
-      responses:
-        "200":
-          content:
-            application/json:
-              schema:
-                $ref: '#/components/schemas/MountTopicsResponse'
-          description: OK
-        "401":
-          content:
-            application/json:
-              schema:
-                $ref: '#/components/schemas/rpc.Status'
-          description: Unauthenticated.
-        "404":
-          content:
-            application/json:
-              schema:
-                $ref: '#/components/schemas/rpc.Status'
-          description: Not Found
-        "500":
-          content:
-            application/json:
-              schema:
-                $ref: '#/components/schemas/rpc.Status'
-          description: Internal Server Error. Reach out to support.
-        default:
-          content:
-            application/json:
-              schema:
-                $ref: '#/components/schemas/rpc.Status'
-          description: An unexpected error response.
-      summary: Mount topics from object storage
-      tags:
-        - CloudStorageService
-  /v1alpha2/cloud-storage/topics/mountable:
-    get:
-      description: Retrieve all topics that are currently unmounted and available to be mounted to the cluster. These topics reside in object storage and can be mounted for consumption or production within the cluster.
-      operationId: CloudStorageService_ListMountableTopics
-      responses:
-        "200":
-          content:
-            application/json:
-              schema:
-                $ref: '#/components/schemas/ListMountableTopicsResponse'
-          description: OK
-        "401":
-          content:
-            application/json:
-              schema:
-                $ref: '#/components/schemas/rpc.Status'
-          description: Unauthenticated.
-        "404":
-          content:
-            application/json:
-              schema:
-                $ref: '#/components/schemas/rpc.Status'
-          description: Not Found
-        "500":
-          content:
-            application/json:
-              schema:
-                $ref: '#/components/schemas/rpc.Status'
-          description: Internal Server Error. Reach out to support.
-        default:
-          content:
-            application/json:
-              schema:
-                $ref: '#/components/schemas/rpc.Status'
-          description: An unexpected error response.
-      summary: List mountable topics
-      tags:
-        - CloudStorageService
-  /v1alpha2/cloud-storage/topics/unmount:
-    post:
-      description: Unmount topics to object storage, freeing up all local cluster resources. Once you unmount a topic, it can no longer be consumed or produced to. It detaches from the active cluster while its data remains safely stored in the external Object Storage.
-      operationId: CloudStorageService_UnmountTopics
-      requestBody:
-        content:
-          application/json:
-            schema:
-              items:
-                type: string
-              required:
-                - topics
-              type: array
-        description: List of topics to unmount.
-        required: true
-        x-originalParamName: topics
-      responses:
-        "200":
-          content:
-            application/json:
-              schema:
-                $ref: '#/components/schemas/UnmountTopicsResponse'
-          description: OK
-        "401":
-          content:
-            application/json:
-              schema:
-                $ref: '#/components/schemas/rpc.Status'
-          description: Unauthenticated.
-        "404":
-          content:
-            application/json:
-              schema:
-                $ref: '#/components/schemas/rpc.Status'
-          description: Not Found
-        "500":
-          content:
-            application/json:
-              schema:
-                $ref: '#/components/schemas/rpc.Status'
-          description: Internal Server Error. Reach out to support.
-        default:
-          content:
-            application/json:
-              schema:
-                $ref: '#/components/schemas/rpc.Status'
-          description: An unexpected error response.
-      summary: Unmount topics to object storage
-      tags:
-        - CloudStorageService
   /v1alpha2/kafka-connect/clusters:
     get:
       description: List connect clusters available for being consumed by the console's kafka-connect service.
@@ -4545,7 +4067,6 @@
 tags:
   - description: Manage Redpanda [access-control lists](https://docs.redpanda.com/beta/manage/security/authorization/acl/) (ACLs).
     name: ACLService
-  - name: CloudStorageService
   - name: TransformService
   - description: Manage [connectors](https://docs.redpanda.com/current/deploy/deployment-option/cloud/managed-connectors/) and interact with the Kafka Connect API.
     name: KafkaConnectService
