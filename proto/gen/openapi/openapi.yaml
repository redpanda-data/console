--- conflicted
+++ resolved
@@ -251,6 +251,8 @@
           description: |-
             The host address to use for this ACL. To allow a principal
             access from multiple hosts, you must create an ACL for each host.
+            The host address to use for this ACL. To allow a principal
+            access from multiple hosts, you must create an ACL for each host.
           type: string
         operation:
           $ref: '#/components/schemas/ACL.Operation'
@@ -258,15 +260,13 @@
           $ref: '#/components/schemas/PermissionType'
         principal:
           description: |-
-<<<<<<< HEAD
             The user for whom this ACL applies. With the Kafka simple
-=======
-            The user to apply this ACL for. With the Kafka simple
->>>>>>> 7c218929
             authorizer, you must include the prefix "User:" with the user name.
           type: string
         resource_name:
           description: |-
+            The name of the resource this ACL targets.
+            For requests with resource_type CLUSTER, this will default to "kafka-cluster".
             The name of the resource this ACL targets.
             For requests with resource_type CLUSTER, this will default to "kafka-cluster".
           type: string
